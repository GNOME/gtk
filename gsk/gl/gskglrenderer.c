--- conflicted
+++ resolved
@@ -1069,19 +1069,11 @@
       op->color_offsets[i] = stop->offset;
     }
 
-<<<<<<< HEAD
-  op->linear_gradient.n_color_stops = n_color_stops;
-  op->linear_gradient.start_point.x = start->x + builder->dx;
-  op->linear_gradient.start_point.y = start->y + builder->dy;
-  op->linear_gradient.end_point.x = end->x + builder->dx;
-  op->linear_gradient.end_point.y = end->y + builder->dy;
-=======
   op->n_color_stops = n_color_stops;
   op->start_point.x = start->x + builder->dx;
   op->start_point.y = start->y + builder->dy;
   op->end_point.x = end->x + builder->dx;
   op->end_point.y = end->y + builder->dy;
->>>>>>> 843537c8
 
   ops_draw (builder, vertex_data);
 }
@@ -1377,39 +1369,23 @@
   const float scale = ops_get_scale (builder);
   const GskRoundedRect *outline = gsk_outset_shadow_node_peek_outline (node);
   const float spread = gsk_outset_shadow_node_get_spread (node);
-<<<<<<< HEAD
   const float dx = gsk_outset_shadow_node_get_dx (node);
   const float dy = gsk_outset_shadow_node_get_dy (node);
-  RenderOp *op;
-=======
-  GskRoundedRect r = *gsk_outset_shadow_node_peek_outline (node);
   OpShadow *op;
->>>>>>> 843537c8
 
   ops_set_program (builder, &self->unblurred_outset_shadow_program);
   op = ops_begin (builder, OP_CHANGE_UNBLURRED_OUTSET_SHADOW);
   rgba_to_float (gsk_outset_shadow_node_peek_color (node), op->color);
 
   rounded_rect_to_floats (self, builder,
-<<<<<<< HEAD
                           outline,
-                          op->unblurred_outset_shadow.outline,
-                          op->unblurred_outset_shadow.corner_widths,
-                          op->unblurred_outset_shadow.corner_heights);
-
-  op->unblurred_outset_shadow.spread = spread * scale;
-  op->unblurred_outset_shadow.offset[0] = dx * scale;
-  op->unblurred_outset_shadow.offset[1] = - dy * scale;
-=======
-                          &r,
                           op->outline,
                           op->corner_widths,
                           op->corner_heights);
 
-  op->spread = gsk_outset_shadow_node_get_spread (node) * scale;
-  op->offset[0] = gsk_outset_shadow_node_get_dx (node) * scale;
-  op->offset[1] = -gsk_outset_shadow_node_get_dy (node) * scale;
->>>>>>> 843537c8
+  op->spread = spread * scale;
+  op->offset[0] = dx * scale;
+  op->offset[1] = - dy * scale;
 
   ops_draw (builder, vertex_data);
 }
@@ -2132,18 +2108,12 @@
                 const OpColor *op)
 {
   OP_PRINT (" -> Color: (%f, %f, %f, %f)",
-<<<<<<< HEAD
-            op->color->red, op->color->green, op->color->blue, op->color->alpha);
-  glUniform4f (program->color.color_location,
-               op->color->red,
-               op->color->green,
-               op->color->blue,
-               op->color->alpha);
-=======
             op->rgba.red, op->rgba.green, op->rgba.blue, op->rgba.alpha);
   glUniform4f (program->color.color_location,
-               op->rgba.red, op->rgba.green, op->rgba.blue, op->rgba.alpha);
->>>>>>> 843537c8
+               op->rgba.red,
+               op->rgba.green,
+               op->rgba.blue,
+               op->rgba.alpha);
 }
 
 static inline void
