#ifndef __GSK_GL_RENDER_OPS_H__
#define __GSK_GL_RENDER_OPS_H__

#include <glib.h>
#include <graphene.h>
#include <gdk/gdk.h>

#include "gskgldriverprivate.h"
#include "gskroundedrectprivate.h"
#include "gskglrenderer.h"
#include "gskrendernodeprivate.h"

#include "opbuffer.h"

#define GL_N_VERTICES 6
#define GL_N_PROGRAMS 13



typedef struct
{
  float translate_x;
  float translate_y;
  float scale_x;
  float scale_y;

  float dx_before;
  float dy_before;
} OpsMatrixMetadata;

typedef struct
{
  GskTransform *transform;
  OpsMatrixMetadata metadata;
} MatrixStackEntry;

struct _Program
{
  int index;        /* Into the renderer's program array */

  int id;
  /* Common locations (gl_common)*/
  int source_location;
  int position_location;
  int uv_location;
  int alpha_location;
  int blend_mode_location;
  int viewport_location;
  int projection_location;
  int modelview_location;
  int clip_location;
  int clip_corner_widths_location;
  int clip_corner_heights_location;

  union {
    struct {
      int color_location;
    } color;
    struct {
      int color_location;
    } coloring;
    struct {
      int color_matrix_location;
      int color_offset_location;
    } color_matrix;
    struct {
      int num_color_stops_location;
      int color_stops_location;
      int color_offsets_location;
      int start_point_location;
      int end_point_location;
    } linear_gradient;
    struct {
      int blur_radius_location;
      int blur_size_location;
      int dir_location;
    } blur;
    struct {
      int color_location;
      int spread_location;
      int offset_location;
      int outline_location;
      int corner_widths_location;
      int corner_heights_location;
    } inset_shadow;
    struct {
      int outline_location;
      int corner_widths_location;
      int corner_heights_location;
    } outset_shadow;
    struct {
      int outline_location;
      int corner_widths_location;
      int corner_heights_location;
      int color_location;
      int spread_location;
      int offset_location;
    } unblurred_outset_shadow;
    struct {
      int color_location;
      int widths_location;
      int outline_location;
      int corner_widths_location;
      int corner_heights_location;
    } border;
    struct {
      int source2_location;
      int progress_location;
    } cross_fade;
    struct {
      int source2_location;
      int mode_location;
    } blend;
    struct {
      int child_bounds_location;
      int texture_rect_location;
    } repeat;
  };
<<<<<<< HEAD

} Program;

typedef struct
{
  guint op;

  union {
    float opacity;
    graphene_matrix_t modelview;
    graphene_matrix_t projection;
    const Program *program;
    int texture_id;
    int render_target_id;
    const GdkRGBA *color;
    GskQuadVertex vertex_data[6];
    GskRoundedRect clip;
    graphene_rect_t viewport;
    struct {
      int n_color_stops;
      float color_offsets[8];
      float color_stops[4 * 8];
      graphene_point_t start_point;
      graphene_point_t end_point;
    } linear_gradient;
    struct {
      gsize vao_offset;
      gsize vao_size;
    } draw;
    struct {
      graphene_matrix_t matrix;
      graphene_vec4_t offset;
    } color_matrix;
    struct {
      float radius;
      graphene_size_t size;
      float dir[2];
    } blur;
    struct {
      float outline[4];
      float corner_widths[4];
      float corner_heights[4];
      float radius;
      float spread;
      float offset[2];
      float color[4];
    } inset_shadow;
    struct {
      float outline[4];
      float corner_widths[4];
      float corner_heights[4];
      float radius;
      float spread;
      float offset[2];
      float color[4];
    } outset_shadow;
    struct {
      float outline[4];
      float corner_widths[4];
      float corner_heights[4];
      float radius;
      float spread;
      float offset[2];
      float color[4];
    } unblurred_outset_shadow;
    struct {
      float color[4];
    } shadow;
    struct {
      float widths[4];
      float color[4];
      GskRoundedRect outline;
    } border;
    struct {
      float progress;
      int source2;
    } cross_fade;
    struct {
      int source2;
      int mode;
    } blend;
    struct {
      float child_bounds[4];
      float texture_rect[4];
    } repeat;
    struct {
      char *filename;
      int width;
      int height;
    } dump;
    struct {
      char text[180]; /* Size of linear_gradient, so 'should be enough' without growing RenderOp */
    } debug_group;
  };
} RenderOp;
=======
};
>>>>>>> 843537c8

typedef struct
{
  GskTransform *modelview;
  GskRoundedRect clip;
  graphene_matrix_t projection;
  int source_texture;
  graphene_rect_t viewport;
  float opacity;
  /* Per-program state */
  union {
    GdkRGBA color;
    struct {
      graphene_matrix_t matrix;
      graphene_vec4_t offset;
    } color_matrix;
    struct {
      float widths[4];
      float color[4];
      GskRoundedRect outline;
    } border;
  };
} ProgramState;

typedef struct
{
  ProgramState program_state[GL_N_PROGRAMS];
  const Program *current_program;
  int current_render_target;
  int current_texture;

  graphene_matrix_t current_projection;
  graphene_rect_t current_viewport;
  float current_opacity;
  float dx, dy;

  OpBuffer render_ops;
  GArray *vertices;

  GskGLRenderer *renderer;

  /* Stack of modelview matrices */
  GArray *mv_stack;
  GskTransform *current_modelview;

  /* Same thing */
  GArray *clip_stack;
  /* Pointer into clip_stack */
  const GskRoundedRect *current_clip;
} RenderOpBuilder;


void              ops_dump_framebuffer   (RenderOpBuilder         *builder,
                                          const char              *filename,
                                          int                      width,
                                          int                      height);
void              ops_init               (RenderOpBuilder         *builder);
void              ops_free               (RenderOpBuilder         *builder);
void              ops_reset              (RenderOpBuilder         *builder);
void              ops_push_debug_group    (RenderOpBuilder         *builder,
                                           const char              *text);
void              ops_pop_debug_group     (RenderOpBuilder         *builder);

void              ops_finish             (RenderOpBuilder         *builder);
void              ops_push_modelview     (RenderOpBuilder         *builder,
                                          GskTransform            *transform);
void              ops_set_modelview      (RenderOpBuilder         *builder,
                                          GskTransform            *transform);
void              ops_pop_modelview      (RenderOpBuilder         *builder);
float             ops_get_scale          (const RenderOpBuilder   *builder);

void              ops_set_program        (RenderOpBuilder         *builder,
                                          const Program           *program);

void              ops_push_clip          (RenderOpBuilder         *builder,
                                          const GskRoundedRect    *clip);
void              ops_pop_clip           (RenderOpBuilder         *builder);
gboolean          ops_has_clip           (RenderOpBuilder         *builder);

void              ops_transform_bounds_modelview (const RenderOpBuilder *builder,
                                                  const graphene_rect_t *src,
                                                  graphene_rect_t       *dst);

graphene_matrix_t ops_set_projection     (RenderOpBuilder         *builder,
                                          const graphene_matrix_t *projection);

graphene_rect_t   ops_set_viewport       (RenderOpBuilder         *builder,
                                          const graphene_rect_t   *viewport);

void              ops_set_texture        (RenderOpBuilder         *builder,
                                          int                      texture_id);

int               ops_set_render_target  (RenderOpBuilder         *builder,
                                          int                      render_target_id);

float             ops_set_opacity        (RenderOpBuilder         *builder,
                                          float                    opacity);
void              ops_set_color          (RenderOpBuilder         *builder,
                                          const GdkRGBA           *color);

void              ops_set_color_matrix   (RenderOpBuilder         *builder,
                                          const graphene_matrix_t *matrix,
                                          const graphene_vec4_t   *offset);

void              ops_set_border         (RenderOpBuilder         *builder,
                                          const GskRoundedRect    *outline);
void              ops_set_border_width   (RenderOpBuilder         *builder,
                                          const float             *widths);

void              ops_set_border_color   (RenderOpBuilder         *builder,
                                          const GdkRGBA           *color);

void              ops_draw               (RenderOpBuilder        *builder,
                                          const GskQuadVertex     vertex_data[GL_N_VERTICES]);

void              ops_offset             (RenderOpBuilder        *builder,
                                          float                   x,
                                          float                   y);

gpointer          ops_begin              (RenderOpBuilder        *builder,
                                          OpKind                  kind);
OpBuffer         *ops_get_buffer         (RenderOpBuilder        *builder);

#endif<|MERGE_RESOLUTION|>--- conflicted
+++ resolved
@@ -116,105 +116,7 @@
       int texture_rect_location;
     } repeat;
   };
-<<<<<<< HEAD
-
-} Program;
-
-typedef struct
-{
-  guint op;
-
-  union {
-    float opacity;
-    graphene_matrix_t modelview;
-    graphene_matrix_t projection;
-    const Program *program;
-    int texture_id;
-    int render_target_id;
-    const GdkRGBA *color;
-    GskQuadVertex vertex_data[6];
-    GskRoundedRect clip;
-    graphene_rect_t viewport;
-    struct {
-      int n_color_stops;
-      float color_offsets[8];
-      float color_stops[4 * 8];
-      graphene_point_t start_point;
-      graphene_point_t end_point;
-    } linear_gradient;
-    struct {
-      gsize vao_offset;
-      gsize vao_size;
-    } draw;
-    struct {
-      graphene_matrix_t matrix;
-      graphene_vec4_t offset;
-    } color_matrix;
-    struct {
-      float radius;
-      graphene_size_t size;
-      float dir[2];
-    } blur;
-    struct {
-      float outline[4];
-      float corner_widths[4];
-      float corner_heights[4];
-      float radius;
-      float spread;
-      float offset[2];
-      float color[4];
-    } inset_shadow;
-    struct {
-      float outline[4];
-      float corner_widths[4];
-      float corner_heights[4];
-      float radius;
-      float spread;
-      float offset[2];
-      float color[4];
-    } outset_shadow;
-    struct {
-      float outline[4];
-      float corner_widths[4];
-      float corner_heights[4];
-      float radius;
-      float spread;
-      float offset[2];
-      float color[4];
-    } unblurred_outset_shadow;
-    struct {
-      float color[4];
-    } shadow;
-    struct {
-      float widths[4];
-      float color[4];
-      GskRoundedRect outline;
-    } border;
-    struct {
-      float progress;
-      int source2;
-    } cross_fade;
-    struct {
-      int source2;
-      int mode;
-    } blend;
-    struct {
-      float child_bounds[4];
-      float texture_rect[4];
-    } repeat;
-    struct {
-      char *filename;
-      int width;
-      int height;
-    } dump;
-    struct {
-      char text[180]; /* Size of linear_gradient, so 'should be enough' without growing RenderOp */
-    } debug_group;
-  };
-} RenderOp;
-=======
 };
->>>>>>> 843537c8
 
 typedef struct
 {
