--- conflicted
+++ resolved
@@ -594,11 +594,7 @@
   current_program_state->color = *color;
 
   op = ops_begin (builder, OP_CHANGE_COLOR);
-<<<<<<< HEAD
-  op->color = color;
-=======
   op->rgba = *color;
->>>>>>> 843537c8
 }
 
 void
