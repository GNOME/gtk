--- conflicted
+++ resolved
@@ -967,22 +967,14 @@
   GdkDropPrivate *priv = gdk_drop_get_instance_private (self);
   GdkEvent *event;
 
-<<<<<<< HEAD
   g_warn_if_fail (!priv->entered);
 
-  event = gdk_event_new (GDK_DRAG_ENTER);
-  event->any.surface = g_object_ref (priv->surface);
-  event->dnd.drop = g_object_ref (self);
-  event->dnd.time = time;
-  gdk_event_set_device (event, priv->device);
-=======
   event = gdk_event_drag_new (GDK_DRAG_ENTER,
                               priv->surface,
                               priv->device,
                               self,
                               time,
                               0, 0);
->>>>>>> 90a9aaf3
 
   priv->entered = TRUE;
 
@@ -999,28 +991,14 @@
   GdkDropPrivate *priv = gdk_drop_get_instance_private (self);
   GdkEvent *event;
 
-<<<<<<< HEAD
   g_warn_if_fail (priv->entered);
 
-  gdk_surface_get_origin (priv->surface, &x, &y);
-
-  event = gdk_event_new (GDK_DRAG_MOTION);
-  event->any.surface = g_object_ref (priv->surface);
-  event->dnd.drop = g_object_ref (self);
-  event->dnd.time = time;
-  event->dnd.x_root = x_root;
-  event->dnd.y_root = y_root;
-  event->dnd.x = x_root - x;
-  event->dnd.y = y_root - y;
-  gdk_event_set_device (event, priv->device);
-=======
   event = gdk_event_drag_new (GDK_DRAG_MOTION,
                               priv->surface,
                               priv->device,
                               self,
                               time,
                               x, y);
->>>>>>> 90a9aaf3
 
   gdk_drop_do_emit_event (event, dont_queue);
 }
@@ -1033,22 +1011,14 @@
   GdkDropPrivate *priv = gdk_drop_get_instance_private (self);
   GdkEvent *event;
 
-<<<<<<< HEAD
   g_warn_if_fail (priv->entered);
 
-  event = gdk_event_new (GDK_DRAG_LEAVE);
-  event->any.surface = g_object_ref (priv->surface);
-  event->dnd.drop = g_object_ref (self);
-  event->dnd.time = time;
-  gdk_event_set_device (event, priv->device);
-=======
   event = gdk_event_drag_new (GDK_DRAG_LEAVE,
                               priv->surface,
                               priv->device,
                               self,
                               time,
                               0, 0);
->>>>>>> 90a9aaf3
 
   priv->entered = FALSE;
 
@@ -1064,24 +1034,9 @@
 {
   GdkDropPrivate *priv = gdk_drop_get_instance_private (self);
   GdkEvent *event;
-<<<<<<< HEAD
-  int x, y;
 
   g_warn_if_fail (priv->entered);
   g_warn_if_fail (priv->state == GDK_DROP_STATE_NONE);
-
-  gdk_surface_get_origin (priv->surface, &x, &y);
-
-  event = gdk_event_new (GDK_DROP_START);
-  event->any.surface = g_object_ref (priv->surface);
-  event->dnd.drop = g_object_ref (self);
-  event->dnd.time = time;
-  event->dnd.x_root = x_root;
-  event->dnd.y_root = y_root;
-  event->dnd.x = x_root - x;
-  event->dnd.y = y_root - y;
-  gdk_event_set_device (event, priv->device);
-=======
 
   event = gdk_event_drag_new (GDK_DROP_START,
                               priv->surface,
@@ -1089,7 +1044,6 @@
                               self,
                               time,
                               x, y);
->>>>>>> 90a9aaf3
 
   priv->state = GDK_DROP_STATE_DROPPING;
 
