/* GTK - The GIMP Toolkit
 * Copyright (C) 1995-1997 Peter Mattis, Spencer Kimball and Josh MacDonald
 *
 * This library is free software; you can redistribute it and/or
 * modify it under the terms of the GNU Lesser General Public
 * License as published by the Free Software Foundation; either
 * version 2 of the License, or (at your option) any later version.
 *
 * This library is distributed in the hope that it will be useful,
 * but WITHOUT ANY WARRANTY; without even the implied warranty of
 * MERCHANTABILITY or FITNESS FOR A PARTICULAR PURPOSE.  See the GNU
 * Lesser General Public License for more details.
 *
 * You should have received a copy of the GNU Lesser General Public
 * License along with this library. If not, see <http://www.gnu.org/licenses/>.
 */

/*
 * Modified by the GTK+ Team and others 1997-2000.  See the AUTHORS
 * file for a list of people on the GTK+ Team.  See the ChangeLog
 * files for a list of changes.  These files are distributed with
 * GTK+ at ftp://ftp.gtk.org/pub/gtk/. 
 */

/**
 * SECTION:gtkmain
 * @Short_description: Library initialization, main event loop, and events
 * @Title: Main loop and Events
 * @See_also:See the GLib manual, especially #GMainLoop and signal-related
 *    functions such as g_signal_connect()
 *
 * Before using GTK, you need to initialize it; initialization connects to the
 * window system display, and parses some standard command line arguments. The
 * gtk_init() macro initializes GTK. gtk_init() exits the application if errors
 * occur; to avoid this, use gtk_init_check(). gtk_init_check() allows you to
 * recover from a failed GTK initialization - you might start up your
 * application in text mode instead.
 *
 * Like all GUI toolkits, GTK uses an event-driven programming model. When the
 * user is doing nothing, GTK sits in the “main loop” and
 * waits for input. If the user performs some action - say, a mouse click - then
 * the main loop “wakes up” and delivers an event to GTK. GTK forwards the
 * event to one or more widgets.
 *
 * When widgets receive an event, they frequently emit one or more
 * “signals”. Signals notify your program that "something
 * interesting happened" by invoking functions you’ve connected to the signal
 * with g_signal_connect(). Functions connected to a signal are often termed
 * “callbacks”.
 *
 * When your callbacks are invoked, you would typically take some action - for
 * example, when an Open button is clicked you might display a
 * #GtkFileChooserDialog. After a callback finishes, GTK will return to the
 * main loop and await more user input.
 *
 * ## Typical main() function for a GTK application
 *
 * |[<!-- language="C" -->
 * int
 * main (int argc, char **argv)
 * {
 *  GtkWidget *mainwin;
 *   // Initialize i18n support with bindtextdomain(), etc.
 *
 *   // ...
 *
 *   // Initialize the widget set
 *   gtk_init ();
 *
 *   // Create the main window
 *   mainwin = gtk_window_new ();
 *
 *   // Set up our GUI elements
 *
 *   // ...
 *
 *   // Show the application window
 *   gtk_widget_show (mainwin);
 *
 *   // Enter the main event loop, and wait for user interaction
 *   while (!done)
 *     g_main_context_iteration (NULL, TRUE);
 *
 *   // The user lost interest
 *   return 0;
 * }
 * ]|
 *
 * See #GMainLoop in the GLib documentation to learn more about
 * main loops and their features.
 */

#include "config.h"

#include "gdk/gdk.h"
#include "gdk/gdk-private.h"
#include "gsk/gskprivate.h"
#include "gsk/gskrendernodeprivate.h"

#include <locale.h>

#include <stdio.h>
#include <stdlib.h>
#include <string.h>
#ifdef HAVE_UNISTD_H
#include <unistd.h>
#endif
#include <sys/types.h>          /* For uid_t, gid_t */

#ifdef G_OS_WIN32
#define STRICT
#include <windows.h>
#undef STRICT
#endif

#include "gtkintl.h"

#include "gtkbox.h"
#include "gtkdebug.h"
#include "gtkdropprivate.h"
#include "gtkmain.h"
#include "gtkmediafileprivate.h"
#include "gtkmodulesprivate.h"
#include "gtkprivate.h"
#include "gtkrecentmanager.h"
#include "gtksettingsprivate.h"
#include "gtktooltipprivate.h"
#include "gtkversion.h"
#include "gtkwidgetprivate.h"
#include "gtkwindowprivate.h"
#include "gtkwindowgroup.h"
#include "gtkprintbackendprivate.h"
#include "gtkimmodule.h"
#include "gtkroot.h"
#include "gtknative.h"

#include "a11y/gtkaccessibility.h"
#include "inspector/window.h"

static GtkWindowGroup *gtk_main_get_window_group (GtkWidget   *widget);

static gint pre_initialized = FALSE;
static gint gtk_initialized = FALSE;
static GList *current_events = NULL;

typedef struct {
  GdkDisplay *display;
  guint flags;
} DisplayDebugFlags;

#define N_DEBUG_DISPLAYS 4

DisplayDebugFlags debug_flags[N_DEBUG_DISPLAYS];
/* This is a flag to speed up development builds. We set it to TRUE when
 * any of the debug displays has debug flags >0, but we never set it back
 * to FALSE. This way we don't need to call gtk_widget_get_display() in
 * hot paths. */
gboolean any_display_debug_flags_set = FALSE;

#ifdef G_ENABLE_DEBUG
static const GDebugKey gtk_debug_keys[] = {
  { "text", GTK_DEBUG_TEXT },
  { "tree", GTK_DEBUG_TREE },
  { "keybindings", GTK_DEBUG_KEYBINDINGS },
  { "modules", GTK_DEBUG_MODULES },
  { "geometry", GTK_DEBUG_GEOMETRY },
  { "icontheme", GTK_DEBUG_ICONTHEME },
  { "printing", GTK_DEBUG_PRINTING} ,
  { "builder", GTK_DEBUG_BUILDER },
  { "size-request", GTK_DEBUG_SIZE_REQUEST },
  { "no-css-cache", GTK_DEBUG_NO_CSS_CACHE },
  { "interactive", GTK_DEBUG_INTERACTIVE },
  { "touchscreen", GTK_DEBUG_TOUCHSCREEN },
  { "actions", GTK_DEBUG_ACTIONS },
  { "resize", GTK_DEBUG_RESIZE },
  { "layout", GTK_DEBUG_LAYOUT },
  { "snapshot", GTK_DEBUG_SNAPSHOT },
  { "constraints", GTK_DEBUG_CONSTRAINTS },
};
#endif /* G_ENABLE_DEBUG */

/**
 * gtk_get_major_version:
 *
 * Returns the major version number of the GTK library.
 * (e.g. in GTK version 3.1.5 this is 3.)
 *
 * This function is in the library, so it represents the GTK library
 * your code is running against. Contrast with the #GTK_MAJOR_VERSION
 * macro, which represents the major version of the GTK headers you
 * have included when compiling your code.
 *
 * Returns: the major version number of the GTK library
 */
guint
gtk_get_major_version (void)
{
  return GTK_MAJOR_VERSION;
}

/**
 * gtk_get_minor_version:
 *
 * Returns the minor version number of the GTK library.
 * (e.g. in GTK version 3.1.5 this is 1.)
 *
 * This function is in the library, so it represents the GTK library
 * your code is are running against. Contrast with the
 * #GTK_MINOR_VERSION macro, which represents the minor version of the
 * GTK headers you have included when compiling your code.
 *
 * Returns: the minor version number of the GTK library
 */
guint
gtk_get_minor_version (void)
{
  return GTK_MINOR_VERSION;
}

/**
 * gtk_get_micro_version:
 *
 * Returns the micro version number of the GTK library.
 * (e.g. in GTK version 3.1.5 this is 5.)
 *
 * This function is in the library, so it represents the GTK library
 * your code is are running against. Contrast with the
 * #GTK_MICRO_VERSION macro, which represents the micro version of the
 * GTK headers you have included when compiling your code.
 *
 * Returns: the micro version number of the GTK library
 */
guint
gtk_get_micro_version (void)
{
  return GTK_MICRO_VERSION;
}

/**
 * gtk_get_binary_age:
 *
 * Returns the binary age as passed to `libtool`
 * when building the GTK library the process is running against.
 * If `libtool` means nothing to you, don't
 * worry about it.
 *
 * Returns: the binary age of the GTK library
 */
guint
gtk_get_binary_age (void)
{
  return GTK_BINARY_AGE;
}

/**
 * gtk_get_interface_age:
 *
 * Returns the interface age as passed to `libtool`
 * when building the GTK library the process is running against.
 * If `libtool` means nothing to you, don't
 * worry about it.
 *
 * Returns: the interface age of the GTK library
 */
guint
gtk_get_interface_age (void)
{
  return GTK_INTERFACE_AGE;
}

/**
 * gtk_check_version:
 * @required_major: the required major version
 * @required_minor: the required minor version
 * @required_micro: the required micro version
 *
 * Checks that the GTK library in use is compatible with the
 * given version. Generally you would pass in the constants
 * #GTK_MAJOR_VERSION, #GTK_MINOR_VERSION, #GTK_MICRO_VERSION
 * as the three arguments to this function; that produces
 * a check that the library in use is compatible with
 * the version of GTK the application or module was compiled
 * against.
 *
 * Compatibility is defined by two things: first the version
 * of the running library is newer than the version
 * @required_major.required_minor.@required_micro. Second
 * the running library must be binary compatible with the
 * version @required_major.required_minor.@required_micro
 * (same major version.)
 *
 * This function is primarily for GTK modules; the module
 * can call this function to check that it wasn’t loaded
 * into an incompatible version of GTK. However, such a
 * check isn’t completely reliable, since the module may be
 * linked against an old version of GTK and calling the
 * old version of gtk_check_version(), but still get loaded
 * into an application using a newer version of GTK.
 *
 * Returns: (nullable): %NULL if the GTK library is compatible with the
 *   given version, or a string describing the version mismatch.
 *   The returned string is owned by GTK and should not be modified
 *   or freed.
 */
const gchar*
gtk_check_version (guint required_major,
                   guint required_minor,
                   guint required_micro)
{
  gint gtk_effective_micro = 100 * GTK_MINOR_VERSION + GTK_MICRO_VERSION;
  gint required_effective_micro = 100 * required_minor + required_micro;

  if (required_major > GTK_MAJOR_VERSION)
    return "GTK version too old (major mismatch)";
  if (required_major < GTK_MAJOR_VERSION)
    return "GTK version too new (major mismatch)";
  if (required_effective_micro < gtk_effective_micro - GTK_BINARY_AGE)
    return "GTK version too new (micro mismatch)";
  if (required_effective_micro > gtk_effective_micro)
    return "GTK version too old (micro mismatch)";
  return NULL;
}

/* This checks to see if the process is running suid or sgid
 * at the current time. If so, we don’t allow GTK to be initialized.
 * This is meant to be a mild check - we only error out if we
 * can prove the programmer is doing something wrong, not if
 * they could be doing something wrong. For this reason, we
 * don’t use issetugid() on BSD or prctl (PR_GET_DUMPABLE).
 */
static gboolean
check_setugid (void)
{
/* this isn't at all relevant on MS Windows and doesn't compile ... --hb */
#ifndef G_OS_WIN32
  uid_t ruid, euid, suid; /* Real, effective and saved user ID's */
  gid_t rgid, egid, sgid; /* Real, effective and saved group ID's */
  
#ifdef HAVE_GETRESUID
  if (getresuid (&ruid, &euid, &suid) != 0 ||
      getresgid (&rgid, &egid, &sgid) != 0)
#endif /* HAVE_GETRESUID */
    {
      suid = ruid = getuid ();
      sgid = rgid = getgid ();
      euid = geteuid ();
      egid = getegid ();
    }

  if (ruid != euid || ruid != suid ||
      rgid != egid || rgid != sgid)
    {
      g_warning ("This process is currently running setuid or setgid.\n"
                 "This is not a supported use of GTK. You must create a helper\n"
                 "program instead. For further details, see:\n\n"
                 "    http://www.gtk.org/setuid.html\n\n"
                 "Refusing to initialize GTK.");
      exit (1);
    }
#endif
  return TRUE;
}

static gboolean do_setlocale = TRUE;

/**
 * gtk_disable_setlocale:
 *
 * Prevents gtk_init(), gtk_init_check() and
 * gtk_parse_args() from automatically
 * calling `setlocale (LC_ALL, "")`. You would
 * want to use this function if you wanted to set the locale for
 * your program to something other than the user’s locale, or if
 * you wanted to set different values for different locale categories.
 *
 * Most programs should not need to call this function.
 **/
void
gtk_disable_setlocale (void)
{
  if (pre_initialized)
    g_warning ("gtk_disable_setlocale() must be called before gtk_init()");
    
  do_setlocale = FALSE;
}

#ifdef G_PLATFORM_WIN32
#undef gtk_init_check
#endif

#ifdef G_OS_WIN32

static char *iso639_to_check = NULL;
static char *iso3166_to_check = NULL;
static char *script_to_check = NULL;
static gboolean setlocale_called = FALSE;

static BOOL CALLBACK
enum_locale_proc (LPTSTR locale)
{
  LCID lcid;
  char iso639[10];
  char iso3166[10];
  char *endptr;


  lcid = strtoul (locale, &endptr, 16);
  if (*endptr == '\0' &&
      GetLocaleInfo (lcid, LOCALE_SISO639LANGNAME, iso639, sizeof (iso639)) &&
      GetLocaleInfo (lcid, LOCALE_SISO3166CTRYNAME, iso3166, sizeof (iso3166)))
    {
      if (strcmp (iso639, iso639_to_check) == 0 &&
          ((iso3166_to_check != NULL &&
            strcmp (iso3166, iso3166_to_check) == 0) ||
           (iso3166_to_check == NULL &&
            SUBLANGID (LANGIDFROMLCID (lcid)) == SUBLANG_DEFAULT)))
        {
          char language[100], country[100];

          if (script_to_check != NULL)
            {
              /* If lcid is the "other" script for this language,
               * return TRUE, i.e. continue looking.
               */
              if (strcmp (script_to_check, "Latn") == 0)
                {
                  switch (LANGIDFROMLCID (lcid))
                    {
                    case MAKELANGID (LANG_AZERI, SUBLANG_AZERI_CYRILLIC):
                      return TRUE;
                    case MAKELANGID (LANG_UZBEK, SUBLANG_UZBEK_CYRILLIC):
                      return TRUE;
                    case MAKELANGID (LANG_SERBIAN, SUBLANG_SERBIAN_CYRILLIC):
                      return TRUE;
                    case MAKELANGID (LANG_SERBIAN, 0x07):
                      /* Serbian in Bosnia and Herzegovina, Cyrillic */
                      return TRUE;
                    default:
                      break;
                    }
                }
              else if (strcmp (script_to_check, "Cyrl") == 0)
                {
                  switch (LANGIDFROMLCID (lcid))
                    {
                    case MAKELANGID (LANG_AZERI, SUBLANG_AZERI_LATIN):
                      return TRUE;
                    case MAKELANGID (LANG_UZBEK, SUBLANG_UZBEK_LATIN):
                      return TRUE;
                    case MAKELANGID (LANG_SERBIAN, SUBLANG_SERBIAN_LATIN):
                      return TRUE;
                    case MAKELANGID (LANG_SERBIAN, 0x06):
                      /* Serbian in Bosnia and Herzegovina, Latin */
                      return TRUE;
                    default:
                      break;
                    }
                }
            }

          SetThreadLocale (lcid);

          if (GetLocaleInfo (lcid, LOCALE_SENGLANGUAGE, language, sizeof (language)) &&
              GetLocaleInfo (lcid, LOCALE_SENGCOUNTRY, country, sizeof (country)))
            {
              char str[300];

              strcpy (str, language);
              strcat (str, "_");
              strcat (str, country);

              if (setlocale (LC_ALL, str) != NULL)
                setlocale_called = TRUE;
            }

          return FALSE;
        }
    }

  return TRUE;
}
  
#endif

static void
setlocale_initialization (void)
{
  static gboolean initialized = FALSE;

  if (initialized)
    return;
  initialized = TRUE;

  if (do_setlocale)
    {
#ifdef G_OS_WIN32
      /* If some of the POSIXish environment variables are set, set
       * the Win32 thread locale correspondingly.
       */ 
      char *p = getenv ("LC_ALL");
      if (p == NULL)
        p = getenv ("LANG");

      if (p != NULL)
        {
          p = g_strdup (p);
          if (strcmp (p, "C") == 0)
            SetThreadLocale (LOCALE_SYSTEM_DEFAULT);
          else
            {
              /* Check if one of the supported locales match the
               * environment variable. If so, use that locale.
               */
              iso639_to_check = p;
              iso3166_to_check = strchr (iso639_to_check, '_');
              if (iso3166_to_check != NULL)
                {
                  *iso3166_to_check++ = '\0';

                  script_to_check = strchr (iso3166_to_check, '@');
                  if (script_to_check != NULL)
                    *script_to_check++ = '\0';

                  /* Handle special cases. */

                  /* The standard code for Serbia and Montenegro was
                   * "CS", but MSFT uses for some reason "SP". By now
                   * (October 2006), SP has split into two, "RS" and
                   * "ME", but don't bother trying to handle those
                   * yet. Do handle the even older "YU", though.
                   */
                  if (strcmp (iso3166_to_check, "CS") == 0 ||
                      strcmp (iso3166_to_check, "YU") == 0)
                    iso3166_to_check = (char *) "SP";
                }
              else
                {
                  script_to_check = strchr (iso639_to_check, '@');
                  if (script_to_check != NULL)
                    *script_to_check++ = '\0';
                  /* LANG_SERBIAN == LANG_CROATIAN, recognize just "sr" */
                  if (strcmp (iso639_to_check, "sr") == 0)
                    iso3166_to_check = (char *) "SP";
                }

              EnumSystemLocales (enum_locale_proc, LCID_SUPPORTED);
            }
          g_free (p);
        }
      if (!setlocale_called)
        setlocale (LC_ALL, "");
#else
      if (!setlocale (LC_ALL, ""))
        g_warning ("Locale not supported by C library.\n\tUsing the fallback 'C' locale.");
#endif
    }
}

/* Return TRUE if module_to_check causes version conflicts.
 * If module_to_check is NULL, check the main module.
 */
static gboolean
_gtk_module_has_mixed_deps (GModule *module_to_check)
{
  GModule *module;
  gpointer func;
  gboolean result;

  if (!module_to_check)
    module = g_module_open (NULL, 0);
  else
    module = module_to_check;

  if (g_module_symbol (module, "gtk_progress_get_type", &func))
    result = TRUE;
  else if (g_module_symbol (module, "gtk_misc_get_type", &func))
    result = TRUE;
  else
    result = FALSE;

  if (!module_to_check)
    g_module_close (module);

  return result;
}

static void
do_pre_parse_initialization (void)
{
  const gchar *env_string;
  double slowdown;

  if (pre_initialized)
    return;

  pre_initialized = TRUE;

  if (_gtk_module_has_mixed_deps (NULL))
    g_error ("GTK 2/3 symbols detected. Using GTK 2/3 and GTK 4 in the same process is not supported");

  gdk_pre_parse ();

  env_string = g_getenv ("GTK_DEBUG");
  if (env_string != NULL)
    {
#ifdef G_ENABLE_DEBUG
      debug_flags[0].flags = g_parse_debug_string (env_string,
                                                   gtk_debug_keys,
                                                   G_N_ELEMENTS (gtk_debug_keys));
      any_display_debug_flags_set = debug_flags[0].flags > 0;
#else
      g_warning ("GTK_DEBUG set but ignored because gtk isn't built with G_ENABLE_DEBUG");
#endif  /* G_ENABLE_DEBUG */
      env_string = NULL;
    }

  env_string = g_getenv ("GTK_SLOWDOWN");
  if (env_string)
    {
      slowdown = g_ascii_strtod (env_string, NULL);
      _gtk_set_slowdown (slowdown);
    }
}

static void
gettext_initialization (void)
{
  setlocale_initialization ();

#ifdef ENABLE_NLS
  bindtextdomain (GETTEXT_PACKAGE, _gtk_get_localedir ());
  bindtextdomain (GETTEXT_PACKAGE "-properties", _gtk_get_localedir ());
#    ifdef HAVE_BIND_TEXTDOMAIN_CODESET
  bind_textdomain_codeset (GETTEXT_PACKAGE, "UTF-8");
  bind_textdomain_codeset (GETTEXT_PACKAGE "-properties", "UTF-8");
#    endif
#endif
}

static void
default_display_notify_cb (GdkDisplayManager *dm)
{
  debug_flags[0].display = gdk_display_get_default ();
  _gtk_accessibility_init ();
}

static void
do_post_parse_initialization (void)
{
  GdkDisplayManager *display_manager;

  if (gtk_initialized)
    return;

  gettext_initialization ();

#ifdef SIGPIPE
  signal (SIGPIPE, SIG_IGN);
#endif

  gtk_widget_set_default_direction (gtk_get_locale_direction ());

  gsk_ensure_resources ();
  gsk_render_node_init_types ();
  _gtk_ensure_resources ();

  gtk_initialized = TRUE;

#ifdef G_OS_UNIX
  gtk_print_backends_init ();
#endif
  gtk_im_modules_init ();
  gtk_media_file_extension_init ();

  display_manager = gdk_display_manager_get ();
  if (gdk_display_manager_get_default_display (display_manager) != NULL)
    default_display_notify_cb (display_manager);

  g_signal_connect (display_manager, "notify::default-display",
                    G_CALLBACK (default_display_notify_cb),
                    NULL);
}

guint
gtk_get_display_debug_flags (GdkDisplay *display)
{
  gint i;

  if (display == NULL)
    display = gdk_display_get_default ();

  for (i = 0; i < N_DEBUG_DISPLAYS; i++)
    {
      if (debug_flags[i].display == display)
        return debug_flags[i].flags;
    }

  return 0;
}

gboolean
gtk_get_any_display_debug_flag_set (void)
{
  return any_display_debug_flags_set;
}

void
gtk_set_display_debug_flags (GdkDisplay *display,
                             guint       flags)
{
  gint i;

  for (i = 0; i < N_DEBUG_DISPLAYS; i++)
    {
      if (debug_flags[i].display == NULL)
        debug_flags[i].display = display;

      if (debug_flags[i].display == display)
        {
          debug_flags[i].flags = flags;
          if (flags > 0)
            any_display_debug_flags_set = TRUE;

          return;
        }
    }
}

/**
 * gtk_get_debug_flags:
 *
 * Returns the GTK debug flags.
 *
 * This function is intended for GTK modules that want
 * to adjust their debug output based on GTK debug flags.
 *
 * Returns: the GTK debug flags.
 */
guint
gtk_get_debug_flags (void)
{
  if (gtk_get_any_display_debug_flag_set ())
    return gtk_get_display_debug_flags (gdk_display_get_default ());

  return 0;
}

/**
 * gtk_set_debug_flags:
 *
 * Sets the GTK debug flags.
 */
void
gtk_set_debug_flags (guint flags)
{
  gtk_set_display_debug_flags (gdk_display_get_default (), flags);
}

gboolean
gtk_simulate_touchscreen (void)
{
  static gint test_touchscreen;

  if (test_touchscreen == 0)
    test_touchscreen = g_getenv ("GTK_TEST_TOUCHSCREEN") != NULL ? 1 : -1;

  return test_touchscreen > 0 || (gtk_get_debug_flags () & GTK_DEBUG_TOUCHSCREEN) != 0;
 }

#ifdef G_PLATFORM_WIN32
#undef gtk_init_check
#endif

/**
 * gtk_init_check:
 *
 * This function does the same work as gtk_init() with only a single
 * change: It does not terminate the program if the windowing system
 * can’t be initialized. Instead it returns %FALSE on failure.
 *
 * This way the application can fall back to some other means of
 * communication with the user - for example a curses or command line
 * interface.
 *
 * Returns: %TRUE if the windowing system has been successfully
 *     initialized, %FALSE otherwise
 */
gboolean
gtk_init_check (void)
{
  gboolean ret;

  if (gtk_initialized)
    return TRUE;

  gettext_initialization ();

  if (!check_setugid ())
    return FALSE;

  do_pre_parse_initialization ();
  do_post_parse_initialization ();

  ret = gdk_display_open_default () != NULL;

  if (ret && (gtk_get_debug_flags () & GTK_DEBUG_INTERACTIVE))
    gtk_window_set_interactive_debugging (TRUE);

  return ret;
}

#ifdef G_PLATFORM_WIN32
#undef gtk_init
#endif

/**
 * gtk_init:
 *
 * Call this function before using any other GTK functions in your GUI
 * applications.  It will initialize everything needed to operate the
 * toolkit and parses some standard command line options.
 *
 * If you are using #GtkApplication, you don't have to call gtk_init()
 * or gtk_init_check(); the #GtkApplication::startup handler
 * does it for you.
 *
 * This function will terminate your program if it was unable to
 * initialize the windowing system for some reason. If you want
 * your program to fall back to a textual interface you want to
 * call gtk_init_check() instead.
 *
 * GTK calls `signal (SIGPIPE, SIG_IGN)`
 * during initialization, to ignore SIGPIPE signals, since these are
 * almost never wanted in graphical applications. If you do need to
 * handle SIGPIPE for some reason, reset the handler after gtk_init(),
 * but notice that other libraries (e.g. libdbus or gvfs) might do
 * similar things.
 */
void
gtk_init (void)
{
  if (!gtk_init_check ())
    {
      const char *display_name_arg = NULL;
      if (display_name_arg == NULL)
        display_name_arg = getenv ("DISPLAY");
      g_warning ("cannot open display: %s", display_name_arg ? display_name_arg : "");
      exit (1);
    }
}

#ifdef G_OS_WIN32

/* This is relevant when building with gcc for Windows (MinGW),
 * where we want to be struct packing compatible with MSVC,
 * i.e. use the -mms-bitfields switch.
 * For Cygwin there should be no need to be compatible with MSVC,
 * so no need to use G_PLATFORM_WIN32.
 */

static void
check_sizeof_GtkWindow (size_t sizeof_GtkWindow)
{
  if (sizeof_GtkWindow != sizeof (GtkWindow))
    g_error ("Incompatible build!\n"
             "The code using GTK thinks GtkWindow is of different\n"
             "size than it actually is in this build of GTK.\n"
             "On Windows, this probably means that you have compiled\n"
             "your code with gcc without the -mms-bitfields switch,\n"
             "or that you are using an unsupported compiler.");
}

/* In GTK 2.0 the GtkWindow struct actually is the same size in
 * gcc-compiled code on Win32 whether compiled with -fnative-struct or
 * not. Unfortunately this wan’t noticed until after GTK 2.0.1. So,
 * from GTK 2.0.2 on, check some other struct, too, where the use of
 * -fnative-struct still matters. GtkBox is one such.
 */
static void
check_sizeof_GtkBox (size_t sizeof_GtkBox)
{
  if (sizeof_GtkBox != sizeof (GtkBox))
    g_error ("Incompatible build!\n"
             "The code using GTK thinks GtkBox is of different\n"
             "size than it actually is in this build of GTK.\n"
             "On Windows, this probably means that you have compiled\n"
             "your code with gcc without the -mms-bitfields switch,\n"
             "or that you are using an unsupported compiler.");
}

/* These two functions might get more checks added later, thus pass
 * in the number of extra args.
 */
void
gtk_init_abi_check (int num_checks, size_t sizeof_GtkWindow, size_t sizeof_GtkBox)
{
  check_sizeof_GtkWindow (sizeof_GtkWindow);
  if (num_checks >= 2)
    check_sizeof_GtkBox (sizeof_GtkBox);
  gtk_init ();
}

gboolean
gtk_init_check_abi_check (int num_checks, size_t sizeof_GtkWindow, size_t sizeof_GtkBox)
{
  check_sizeof_GtkWindow (sizeof_GtkWindow);
  if (num_checks >= 2)
    check_sizeof_GtkBox (sizeof_GtkBox);
  return gtk_init_check ();
}

#endif

/**
 * gtk_is_initialized:
 *
 * Use this function to check if GTK has been initialized with gtk_init()
 * or gtk_init_check().
 *
 * Returns: the initialization status
 */
gboolean
gtk_is_initialized (void)
{
  return gtk_initialized;
}


/**
 * gtk_get_locale_direction:
 *
 * Get the direction of the current locale. This is the expected
 * reading direction for text and UI.
 *
 * This function depends on the current locale being set with
 * setlocale() and will default to setting the %GTK_TEXT_DIR_LTR
 * direction otherwise. %GTK_TEXT_DIR_NONE will never be returned.
 *
 * GTK sets the default text direction according to the locale
 * during gtk_init(), and you should normally use
 * gtk_widget_get_direction() or gtk_widget_get_default_direction()
 * to obtain the current direcion.
 *
 * This function is only needed rare cases when the locale is
 * changed after GTK has already been initialized. In this case,
 * you can use it to update the default text direction as follows:
 *
 * |[<!-- language="C" -->
 * setlocale (LC_ALL, new_locale);
 * direction = gtk_get_locale_direction ();
 * gtk_widget_set_default_direction (direction);
 * ]|
 *
 * Returns: the #GtkTextDirection of the current locale
 */
GtkTextDirection
gtk_get_locale_direction (void)
{
  /* Translate to default:RTL if you want your widgets
   * to be RTL, otherwise translate to default:LTR.
   * Do *not* translate it to "predefinito:LTR", if it
   * it isn't default:LTR or default:RTL it will not work
   */
  gchar            *e   = _("default:LTR");
  GtkTextDirection  dir = GTK_TEXT_DIR_LTR;

  if (g_strcmp0 (e, "default:RTL") == 0)
    dir = GTK_TEXT_DIR_RTL;
  else if (g_strcmp0 (e, "default:LTR") != 0)
    g_warning ("Whoever translated default:LTR did so wrongly. Defaulting to LTR.");

  return dir;
}

/**
 * gtk_get_default_language:
 *
 * Returns the #PangoLanguage for the default language currently in
 * effect. (Note that this can change over the life of an
 * application.) The default language is derived from the current
 * locale. It determines, for example, whether GTK uses the
 * right-to-left or left-to-right text direction.
 *
 * This function is equivalent to pango_language_get_default().
 * See that function for details.
 *
 * Returns: (transfer none): the default language as a #PangoLanguage,
 *     must not be freed
 */
PangoLanguage *
gtk_get_default_language (void)
{
  return pango_language_get_default ();
}

typedef struct {
  GMainLoop *store_loop;
  guint n_clipboards;
  guint timeout_id;
} ClipboardStore;

static void
clipboard_store_finished (GObject      *source,
                          GAsyncResult *result,
                          gpointer      data)
{
  ClipboardStore *store;
  GError *error = NULL;

  if (!gdk_clipboard_store_finish (GDK_CLIPBOARD (source), result, &error))
    {
      if (g_error_matches (error, G_IO_ERROR, G_IO_ERROR_CANCELLED))
        {
          g_error_free (error);
          return;
        }

      g_error_free (error);
    }

  store = data;
  store->n_clipboards--;
  if (store->n_clipboards == 0)
    g_main_loop_quit (store->store_loop);
}

static gboolean
sync_timed_out_cb (ClipboardStore *store)
{
  store->timeout_id = 0;
  g_main_loop_quit (store->store_loop);
  return G_SOURCE_REMOVE;
}

void
gtk_main_sync (void)
{
  ClipboardStore store = { NULL, };
  GSList *displays, *l;
  GCancellable *cancel;
  
  /* Try storing all clipboard data we have */
  displays = gdk_display_manager_list_displays (gdk_display_manager_get ());
  if (displays == NULL)
    return;

  cancel = g_cancellable_new ();

  for (l = displays; l; l = l->next)
    {
      GdkDisplay *display = l->data;
      GdkClipboard *clipboard = gdk_display_get_clipboard (display);

      gdk_clipboard_store_async (clipboard,
                                 G_PRIORITY_HIGH,
                                 cancel,
                                 clipboard_store_finished,
                                 &store);
      store.n_clipboards++;
    }
  g_slist_free (displays);

  store.store_loop = g_main_loop_new (NULL, TRUE);
  store.timeout_id = g_timeout_add_seconds (10, (GSourceFunc) sync_timed_out_cb, &store);
  g_source_set_name_by_id (store.timeout_id, "[gtk] gtk_main_sync clipboard store timeout");

  if (g_main_loop_is_running (store.store_loop))
    g_main_loop_run (store.store_loop);
  
  g_cancellable_cancel (cancel);
  g_object_unref (cancel);
  g_clear_handle_id (&store.timeout_id, g_source_remove);
  g_clear_pointer (&store.store_loop, g_main_loop_unref);
  
  /* Synchronize the recent manager singleton */
  _gtk_recent_manager_sync ();
}

static GdkEvent *
rewrite_event_for_surface (GdkEvent  *event,
			   GdkSurface *new_surface)
{
  GdkEventType type;
  double x, y;
  double dx, dy;

  type = gdk_event_get_event_type (event);

  switch ((guint) type)
    {
    case GDK_BUTTON_PRESS:
    case GDK_BUTTON_RELEASE:
    case GDK_MOTION_NOTIFY:
    case GDK_TOUCH_BEGIN:
    case GDK_TOUCH_UPDATE:
    case GDK_TOUCH_END:
    case GDK_TOUCH_CANCEL:
    case GDK_TOUCHPAD_SWIPE:
    case GDK_TOUCHPAD_PINCH:
      gdk_event_get_position (event, &x, &y);
      gdk_surface_translate_coordinates (gdk_event_get_surface (event), new_surface, &x, &y);
      break;
    default:
      x = y = 0;
      break;
    }

  switch ((guint) type)
    {
    case GDK_BUTTON_PRESS:
    case GDK_BUTTON_RELEASE:
      return gdk_event_button_new (type,
                                   new_surface,
                                   gdk_event_get_device (event),
                                   gdk_event_get_source_device (event),
                                   gdk_event_get_device_tool (event),
                                   gdk_event_get_time (event),
                                   gdk_event_get_modifier_state (event),
                                   gdk_button_event_get_button (event),
                                   x, y,
                                   NULL); // FIXME copy axes
    case GDK_MOTION_NOTIFY:
      return gdk_event_motion_new (new_surface,
                                   gdk_event_get_device (event),
                                   gdk_event_get_source_device (event),
                                   gdk_event_get_device_tool (event),
                                   gdk_event_get_time (event),
                                   gdk_event_get_modifier_state (event),
                                   x, y,
                                   NULL); // FIXME copy axes
    case GDK_TOUCH_BEGIN:
    case GDK_TOUCH_UPDATE:
    case GDK_TOUCH_END:
    case GDK_TOUCH_CANCEL:
      return gdk_event_touch_new (type,
                                  gdk_event_get_event_sequence (event),
                                  new_surface,
                                  gdk_event_get_device (event),
                                  gdk_event_get_source_device (event),
                                  gdk_event_get_time (event),
                                  gdk_event_get_modifier_state (event),
                                  x, y,
                                  NULL, // FIXME copy axes
                                  gdk_touch_event_get_emulating_pointer (event));
    case GDK_TOUCHPAD_SWIPE:
      gdk_touchpad_event_get_deltas (event, &dx, &dy);
      return gdk_event_touchpad_swipe_new (new_surface,
                                           gdk_event_get_device (event),
                                           gdk_event_get_source_device (event),
                                           gdk_event_get_time (event),
                                           gdk_event_get_modifier_state (event),
                                           gdk_touchpad_event_get_gesture_phase (event),
                                           x, y,
                                           gdk_touchpad_event_get_n_fingers (event),
                                           dx, dy);
    case GDK_TOUCHPAD_PINCH:
      gdk_touchpad_event_get_deltas (event, &dx, &dy);
      return gdk_event_touchpad_pinch_new (new_surface,
                                           gdk_event_get_device (event),
                                           gdk_event_get_source_device (event),
                                           gdk_event_get_time (event),
                                           gdk_event_get_modifier_state (event),
                                           gdk_touchpad_event_get_gesture_phase (event),
                                           x, y,
                                           gdk_touchpad_event_get_n_fingers (event),
                                           dx, dy,
                                           gdk_touchpad_pinch_event_get_scale (event),
                                           gdk_touchpad_pinch_event_get_angle_delta (event));
    default:
      break;
    }

  return NULL;
}

/* If there is a pointer or keyboard grab in effect with owner_events = TRUE,
 * then what X11 does is deliver the event normally if it was going to this
 * client, otherwise, delivers it in terms of the grab surface. This function
 * rewrites events to the effect that events going to the same window group
 * are delivered normally, otherwise, the event is delivered in terms of the
 * grab window.
 */
static GdkEvent *
rewrite_event_for_grabs (GdkEvent *event)
{
  GdkSurface *grab_surface;
  GtkWidget *event_widget, *grab_widget;
  gboolean owner_events;
  GdkDisplay *display;
  GdkDevice *device;

  switch ((guint) gdk_event_get_event_type (event))
    {
    case GDK_SCROLL:
    case GDK_BUTTON_PRESS:
    case GDK_BUTTON_RELEASE:
    case GDK_MOTION_NOTIFY:
    case GDK_PROXIMITY_IN:
    case GDK_PROXIMITY_OUT:
    case GDK_KEY_PRESS:
    case GDK_KEY_RELEASE:
    case GDK_TOUCH_BEGIN:
    case GDK_TOUCH_UPDATE:
    case GDK_TOUCH_END:
    case GDK_TOUCH_CANCEL:
    case GDK_TOUCHPAD_SWIPE:
    case GDK_TOUCHPAD_PINCH:
      display = gdk_event_get_display (event);
      device = gdk_event_get_device (event);

      if (!gdk_device_grab_info (display, device, &grab_surface, &owner_events) ||
          !owner_events)
        return NULL;
      break;
    default:
      return NULL;
    }

  event_widget = gtk_get_event_widget (event);
  grab_widget = gtk_native_get_for_surface (grab_surface);

  if (grab_widget &&
      gtk_main_get_window_group (grab_widget) != gtk_main_get_window_group (event_widget))
    return rewrite_event_for_surface (event, grab_surface);
  else
    return NULL;
}

static gboolean
translate_event_coordinates (GdkEvent  *event,
                             double    *x,
                             double    *y,
                             GtkWidget *widget)
{
  GtkWidget *event_widget;
  graphene_point_t p;
  double event_x, event_y;

  *x = *y = 0;

  if (!gdk_event_get_position (event, &event_x, &event_y))
    return FALSE;

  event_widget = gtk_get_event_widget (event);

  if (!gtk_widget_compute_point (event_widget,
                                 widget,
                                 &GRAPHENE_POINT_INIT (event_x, event_y),
                                 &p))
    return FALSE;

  *x = p.x;
  *y = p.y;

  return TRUE;
}

static void
gtk_synthesize_crossing_events (GtkRoot         *toplevel,
                                GtkCrossingType  crossing_type,
                                GtkWidget       *old_target,
                                GtkWidget       *new_target,
                                GdkEvent        *event,
                                GdkCrossingMode  mode,
                                GdkDrop         *drop)
{
  GtkCrossingData crossing;
  GtkWidget *ancestor;
  GtkWidget *widget;
  GList *list, *l;
  double x, y;
  GtkWidget *prev;
  gboolean seen_ancestor;

  if (old_target == new_target)
    return;

  if (old_target && new_target)
    ancestor = gtk_widget_common_ancestor (old_target, new_target);
  else
    ancestor = NULL;

  crossing.type = crossing_type;
  crossing.mode = mode;
  crossing.old_target = old_target;
  crossing.old_descendent = NULL;
  crossing.new_target = new_target;
  crossing.new_descendent = NULL;
  crossing.drop = drop;

  crossing.direction = GTK_CROSSING_OUT;

  prev = NULL;
  seen_ancestor = FALSE;
  widget = old_target;
  while (widget)
    {
      crossing.old_descendent = prev;
      if (seen_ancestor)
        {
          crossing.new_descendent = new_target ? prev : NULL;
        }
      else if (widget == ancestor)
        {
          GtkWidget *w;

          crossing.new_descendent = NULL;
          for (w = new_target; w != ancestor; w = gtk_widget_get_parent (w))
            crossing.new_descendent = w;

          seen_ancestor = TRUE;
        }
      else
        {
          crossing.new_descendent = NULL;
        }
      check_crossing_invariants (widget, &crossing);
      translate_event_coordinates (event, &x, &y, widget);
      gtk_widget_handle_crossing (widget, &crossing, x, y);
      if (crossing_type == GTK_CROSSING_POINTER)
        gtk_widget_unset_state_flags (widget, GTK_STATE_FLAG_PRELIGHT);
      prev = widget;
      widget = gtk_widget_get_parent (widget);
    }

  list = NULL;
  for (widget = new_target; widget; widget = gtk_widget_get_parent (widget))
    list = g_list_prepend (list, widget);

  crossing.direction = GTK_CROSSING_IN;

  seen_ancestor = FALSE;
  for (l = list; l; l = l->next)
    {
      widget = l->data;
      if (l->next)
        crossing.new_descendent = l->next->data;
      else
        crossing.new_descendent = NULL;
      if (seen_ancestor)
        {
          crossing.old_descendent = NULL;
        }
      else if (widget == ancestor)
        {
          GtkWidget *w;

          crossing.old_descendent = NULL;
          for (w = old_target; w != ancestor; w = gtk_widget_get_parent (w))
            crossing.old_descendent = w;

          seen_ancestor = TRUE;
        }
      else
        {
          crossing.old_descendent = old_target ? crossing.new_descendent : NULL;
        }

      translate_event_coordinates (event, &x, &y, widget);
      gtk_widget_handle_crossing (widget, &crossing, x, y);
      if (crossing_type == GTK_CROSSING_POINTER)
        gtk_widget_set_state_flags (widget, GTK_STATE_FLAG_PRELIGHT, FALSE);
    }

  g_list_free (list);
}

static GtkWidget *
update_pointer_focus_state (GtkWindow *toplevel,
                            GdkEvent  *event,
                            GtkWidget *new_target)
{
  GtkWidget *old_target = NULL;
  GdkEventSequence *sequence;
  GdkDevice *device;
  gdouble x, y;

  device = gdk_event_get_device (event);
  sequence = gdk_event_get_event_sequence (event);
  old_target = gtk_window_lookup_pointer_focus_widget (toplevel, device, sequence);
  if (old_target == new_target)
    return old_target;

  gdk_event_get_position (event, &x, &y);
  gtk_window_update_pointer_focus (toplevel, device, sequence,
                                   new_target, x, y);

  return old_target;
}

static gboolean
is_pointing_event (GdkEvent *event)
{
  switch ((guint) gdk_event_get_event_type (event))
    {
    case GDK_MOTION_NOTIFY:
    case GDK_ENTER_NOTIFY:
    case GDK_LEAVE_NOTIFY:
    case GDK_BUTTON_PRESS:
    case GDK_BUTTON_RELEASE:
    case GDK_SCROLL:
    case GDK_TOUCH_BEGIN:
    case GDK_TOUCH_UPDATE:
    case GDK_TOUCH_END:
    case GDK_TOUCH_CANCEL:
    case GDK_TOUCHPAD_PINCH:
    case GDK_TOUCHPAD_SWIPE:
    case GDK_DRAG_ENTER:
    case GDK_DRAG_LEAVE:
    case GDK_DRAG_MOTION:
    case GDK_DROP_START:
      return TRUE;

    default:
      return FALSE;
    }
}

static gboolean
is_key_event (GdkEvent *event)
{
  switch ((guint) gdk_event_get_event_type (event))
    {
    case GDK_KEY_PRESS:
    case GDK_KEY_RELEASE:
      return TRUE;
      break;
    default:
      return FALSE;
    }
}

static gboolean
is_focus_event (GdkEvent *event)
{
  switch ((guint) gdk_event_get_event_type (event))
    {
    case GDK_FOCUS_CHANGE:
      return TRUE;
      break;
    default:
      return FALSE;
    }
}

static inline void
set_widget_active_state (GtkWidget       *target,
                         const gboolean   release)
{
  GtkWidget *w;

  w = target;
  while (w)
    {
      if (release)
        gtk_widget_unset_state_flags (w, GTK_STATE_FLAG_ACTIVE);
      else
        gtk_widget_set_state_flags (w, GTK_STATE_FLAG_ACTIVE, FALSE);

      w = gtk_widget_get_parent (w);
    }
}

static GtkWidget *
handle_pointing_event (GdkEvent *event)
{
  GtkWidget *target = NULL, *old_target = NULL, *event_widget;
  GtkWindow *toplevel;
  GdkEventSequence *sequence;
  GdkDevice *device;
  gdouble x, y;
  GtkWidget *native;
  GdkEventType type;

  event_widget = gtk_get_event_widget (event);
  device = gdk_event_get_device (event);
  gdk_event_get_position (event, &x, &y);

  toplevel = GTK_WINDOW (gtk_widget_get_root (event_widget));
  native = GTK_WIDGET (gtk_widget_get_native (event_widget));

  type = gdk_event_get_event_type (event);
  sequence = gdk_event_get_event_sequence (event);

  switch ((guint) type)
    {
    case GDK_LEAVE_NOTIFY:
    case GDK_TOUCH_END:
    case GDK_TOUCH_CANCEL:
      old_target = update_pointer_focus_state (toplevel, event, NULL);
      if (type == GDK_LEAVE_NOTIFY)
        gtk_synthesize_crossing_events (GTK_ROOT (toplevel), GTK_CROSSING_POINTER, old_target, NULL,
                                        event, gdk_crossing_event_get_mode (event), NULL);
      break;
    case GDK_DRAG_LEAVE:
      {
        GdkDrop *drop = gdk_drag_event_get_drop (event);
        old_target = update_pointer_focus_state (toplevel, event, NULL);
        gtk_drop_begin_event (drop, GDK_DRAG_LEAVE);
        gtk_synthesize_crossing_events (GTK_ROOT (toplevel), GTK_CROSSING_DROP, old_target, NULL,
                                        event, GDK_CROSSING_NORMAL, drop);
        gtk_drop_end_event (drop);
      }
      break;
    case GDK_ENTER_NOTIFY:
    case GDK_DRAG_ENTER:
    case GDK_DRAG_MOTION:
    case GDK_DROP_START:
    case GDK_TOUCH_BEGIN:
    case GDK_TOUCH_UPDATE:
    case GDK_MOTION_NOTIFY:
      target = gtk_window_lookup_pointer_focus_implicit_grab (toplevel, device, sequence);

      if (!target)
       target = gtk_widget_pick (native, x, y, GTK_PICK_DEFAULT);

      if (!target)
        target = GTK_WIDGET (native);

      old_target = update_pointer_focus_state (toplevel, event, target);

      if (type == GDK_MOTION_NOTIFY || type == GDK_ENTER_NOTIFY)
        {
          if (!gtk_window_lookup_pointer_focus_implicit_grab (toplevel, device,
                                                              sequence))
            {
              gtk_synthesize_crossing_events (GTK_ROOT (toplevel), GTK_CROSSING_POINTER, old_target, target,
                                              event, GDK_CROSSING_NORMAL, NULL);
            }

          gtk_window_maybe_update_cursor (toplevel, NULL, device);
        }
      else if ((old_target != target) &&
               (type == GDK_DRAG_ENTER || type == GDK_DRAG_MOTION || type == GDK_DROP_START))
        {
          GdkDrop *drop = gdk_drag_event_get_drop (event);
          gtk_drop_begin_event (drop, type);
          gtk_synthesize_crossing_events (GTK_ROOT (toplevel), GTK_CROSSING_DROP, old_target, target,
                                          event, GDK_CROSSING_NORMAL, gdk_drag_event_get_drop (event));
          gtk_drop_end_event (drop);
        }
      else if (type == GDK_TOUCH_BEGIN)
        gtk_window_set_pointer_focus_grab (toplevel, device, sequence, target);

      /* Let it take the effective pointer focus anyway, as it may change due
       * to implicit grabs.
       */
      target = NULL;
      break;
    case GDK_BUTTON_PRESS:
    case GDK_BUTTON_RELEASE:
      target = gtk_window_lookup_effective_pointer_focus_widget (toplevel,
                                                                 device,
                                                                 sequence);
      gtk_window_set_pointer_focus_grab (toplevel, device, sequence,
                                         type == GDK_BUTTON_PRESS ?
                                         target : NULL);

      if (type == GDK_BUTTON_RELEASE)
        {
          GtkWidget *new_target;
          new_target = gtk_widget_pick (GTK_WIDGET (native), x, y, GTK_PICK_DEFAULT);
          if (new_target == NULL)
            new_target = GTK_WIDGET (toplevel);
          gtk_synthesize_crossing_events (GTK_ROOT (toplevel), GTK_CROSSING_POINTER, target, new_target,
                                          event, GDK_CROSSING_UNGRAB, NULL);
          gtk_window_maybe_update_cursor (toplevel, NULL, device);
        }

      set_widget_active_state (target, type == GDK_BUTTON_RELEASE);

      break;
    case GDK_SCROLL:
    case GDK_TOUCHPAD_PINCH:
    case GDK_TOUCHPAD_SWIPE:
      break;
    default:
      g_assert_not_reached ();
    }

  if (!target)
    target = gtk_window_lookup_effective_pointer_focus_widget (toplevel,
                                                               device,
                                                               sequence);
  return target ? target : old_target;
}

static GtkWidget *
handle_key_event (GdkEvent *event)
{
  GtkWidget *event_widget;
  GtkWidget *focus_widget;

  event_widget = gtk_get_event_widget (event);

  focus_widget = gtk_root_get_focus (gtk_widget_get_root (event_widget));
  return focus_widget ? focus_widget : event_widget;
}

void
gtk_main_do_event (GdkEvent *event)
{
  GtkWidget *event_widget;
  GtkWidget *target_widget;
  GtkWidget *grab_widget = NULL;
  GtkWindowGroup *window_group;
  GdkEvent *rewritten_event = NULL;
  GList *tmp_list;

  if (gtk_inspector_handle_event (event))
    return;

  /* Find the widget which got the event. We store the widget
   * in the user_data field of GdkSurface's. Ignore the event
   * if we don't have a widget for it.
   */
  event_widget = gtk_get_event_widget (event);
  if (!event_widget)
    return;

  target_widget = event_widget;

  /* If pointer or keyboard grabs are in effect, munge the events
   * so that each window group looks like a separate app.
   */
  rewritten_event = rewrite_event_for_grabs (event);
  if (rewritten_event)
    {
      event = rewritten_event;
      target_widget = gtk_get_event_widget (event);
    }

  /* Push the event onto a stack of current events for
   * gtk_current_event_get().
   */
  current_events = g_list_prepend (current_events, event);

  if (is_pointing_event (event))
    {
      target_widget = handle_pointing_event (event);
    }
  else if (is_key_event (event))
    {
      target_widget = handle_key_event (event);
    }
  else if (is_focus_event (event))
    {
      if (!GTK_IS_WINDOW (target_widget))
        {
          g_message ("Ignoring an unexpected focus event from GDK on a non-toplevel surface.");
          goto cleanup;
        }
    }

  if (!target_widget)
    goto cleanup;

  window_group = gtk_main_get_window_group (target_widget);

  /* check whether there is a grab in effect... */
  grab_widget = gtk_window_group_get_current_grab (window_group);

  /* If the grab widget is an ancestor of the event widget
   * then we send the event to the original event widget.
   * This is the key to implementing modality.
   */
  if (!grab_widget ||
      ((gtk_widget_is_sensitive (target_widget) || gdk_event_get_event_type (event) == GDK_SCROLL) &&
       gtk_widget_is_ancestor (target_widget, grab_widget)))
    grab_widget = target_widget;

  /* Not all events get sent to the grabbing widget.
   * The delete, destroy, expose, focus change and resize
   * events still get sent to the event widget because
   * 1) these events have no meaning for the grabbing widget
   * and 2) redirecting these events to the grabbing widget
   * could cause the display to be messed up.
   *
   * Drag events are also not redirected, since it isn't
   * clear what the semantics of that would be.
   */
  switch ((guint)gdk_event_get_event_type (event))
    {
    case GDK_DELETE:
      g_object_ref (target_widget);
      if (!gtk_window_group_get_current_grab (window_group) ||
          GTK_WIDGET (gtk_widget_get_root (gtk_window_group_get_current_grab (window_group))) == target_widget)
        {
          if (!GTK_IS_WINDOW (target_widget) ||
              !gtk_window_emit_close_request (GTK_WINDOW (target_widget)))
            gtk_widget_destroy (target_widget);
        }
      g_object_unref (target_widget);
      break;

    case GDK_FOCUS_CHANGE:
    case GDK_GRAB_BROKEN:
      if (!_gtk_widget_captured_event (target_widget, event, target_widget))
        gtk_widget_event (target_widget, event, target_widget);
      break;

    case GDK_KEY_PRESS:
    case GDK_KEY_RELEASE:
    case GDK_SCROLL:
    case GDK_BUTTON_PRESS:
    case GDK_TOUCH_BEGIN:
    case GDK_MOTION_NOTIFY:
    case GDK_BUTTON_RELEASE:
    case GDK_PROXIMITY_IN:
    case GDK_PROXIMITY_OUT:
    case GDK_TOUCH_UPDATE:
    case GDK_TOUCH_END:
    case GDK_TOUCH_CANCEL:
    case GDK_TOUCHPAD_SWIPE:
    case GDK_TOUCHPAD_PINCH:
    case GDK_PAD_BUTTON_PRESS:
    case GDK_PAD_BUTTON_RELEASE:
    case GDK_PAD_RING:
    case GDK_PAD_STRIP:
    case GDK_PAD_GROUP_MODE:
      gtk_propagate_event (grab_widget, event);
      break;

    case GDK_ENTER_NOTIFY:
    case GDK_LEAVE_NOTIFY:
    case GDK_DRAG_ENTER:
    case GDK_DRAG_LEAVE:
      /* Crossing event propagation happens during picking */
      break;

    case GDK_DRAG_MOTION:
    case GDK_DROP_START:
      {
        GdkDrop *drop = gdk_drag_event_get_drop (event);
        gtk_drop_begin_event (drop, gdk_event_get_event_type (event));
        gtk_propagate_event (target_widget, event);
        gtk_drop_end_event (drop);
      }
      break;

    case GDK_EVENT_LAST:
    default:
      g_assert_not_reached ();
      break;
    }

  _gtk_tooltip_handle_event (target_widget, event);

 cleanup:
  tmp_list = current_events;
  current_events = g_list_remove_link (current_events, tmp_list);
  g_list_free_1 (tmp_list);

  if (rewritten_event)
    gdk_event_unref (rewritten_event);
}

static GtkWindowGroup *
gtk_main_get_window_group (GtkWidget *widget)
{
  GtkWidget *toplevel = NULL;

  if (widget)
    toplevel = GTK_WIDGET (gtk_widget_get_root (widget));

  if (GTK_IS_WINDOW (toplevel))
    return gtk_window_get_group (GTK_WINDOW (toplevel));
  else
    return gtk_window_get_group (NULL);
}

typedef struct
{
  GtkWidget *old_grab_widget;
  GtkWidget *new_grab_widget;
  gboolean   was_grabbed;
  gboolean   is_grabbed;
  gboolean   from_grab;
  GList     *notified_surfaces;
  GdkDevice *device;
} GrabNotifyInfo;

static void
synth_crossing_for_grab_notify (GtkWidget       *from,
                                GtkWidget       *to,
                                GrabNotifyInfo  *info,
                                GList           *devices,
                                GdkCrossingMode  mode)
{
  while (devices)
    {
      GdkDevice *device = devices->data;
      GdkSurface *from_surface, *to_surface;

      /* Do not propagate events more than once to
       * the same surfaces if non-multidevice aware.
       */
      if (!from)
        from_surface = NULL;
      else
        {
          from_surface = _gtk_widget_get_device_surface (from, device);

          if (from_surface &&
              !gdk_surface_get_support_multidevice (from_surface) &&
              g_list_find (info->notified_surfaces, from_surface))
            from_surface = NULL;
        }

      if (!to)
        to_surface = NULL;
      else
        {
          to_surface = _gtk_widget_get_device_surface (to, device);

          if (to_surface &&
              !gdk_surface_get_support_multidevice (to_surface) &&
              g_list_find (info->notified_surfaces, to_surface))
            to_surface = NULL;
        }

      if (from_surface || to_surface)
        {
          _gtk_widget_synthesize_crossing ((from_surface) ? from : NULL,
                                           (to_surface) ? to : NULL,
                                           device, mode);

          if (from_surface)
            info->notified_surfaces = g_list_prepend (info->notified_surfaces, from_surface);

          if (to_surface)
            info->notified_surfaces = g_list_prepend (info->notified_surfaces, to_surface);
        }

      devices = devices->next;
    }
}

static void
gtk_grab_notify_foreach (GtkWidget *child,
                         gpointer   data)
{
  GrabNotifyInfo *info = data;
  gboolean was_grabbed, is_grabbed, was_shadowed, is_shadowed;
  GList *devices;

  was_grabbed = info->was_grabbed;
  is_grabbed = info->is_grabbed;

  info->was_grabbed = info->was_grabbed || (child == info->old_grab_widget);
  info->is_grabbed = info->is_grabbed || (child == info->new_grab_widget);

  was_shadowed = info->old_grab_widget && !info->was_grabbed;
  is_shadowed = info->new_grab_widget && !info->is_grabbed;

  g_object_ref (child);

  if (was_shadowed || is_shadowed)
    {
      GtkWidget *p;

      for (p = _gtk_widget_get_first_child (child);
           p != NULL;
           p = _gtk_widget_get_next_sibling (p))
        {
          gtk_grab_notify_foreach (p, info);
        }
    }

  if (info->device &&
      _gtk_widget_get_device_surface (child, info->device))
    {
      /* Device specified and is on widget */
      devices = g_list_prepend (NULL, info->device);
    }
  else
    devices = _gtk_widget_list_devices (child);

  if (is_shadowed)
    {
      _gtk_widget_set_shadowed (child, TRUE);
      if (!was_shadowed && devices &&
          gtk_widget_is_sensitive (child))
        synth_crossing_for_grab_notify (child, info->new_grab_widget,
                                        info, devices,
                                        GDK_CROSSING_GTK_GRAB);
    }
  else
    {
      _gtk_widget_set_shadowed (child, FALSE);
      if (was_shadowed && devices &&
          gtk_widget_is_sensitive (child))
        synth_crossing_for_grab_notify (info->old_grab_widget, child,
                                        info, devices,
                                        info->from_grab ? GDK_CROSSING_GTK_GRAB :
                                        GDK_CROSSING_GTK_UNGRAB);
    }

  if (was_shadowed != is_shadowed)
    _gtk_widget_grab_notify (child, was_shadowed);

  g_object_unref (child);
  g_list_free (devices);

  info->was_grabbed = was_grabbed;
  info->is_grabbed = is_grabbed;
}

static void
gtk_grab_notify (GtkWindowGroup *group,
                 GdkDevice      *device,
                 GtkWidget      *old_grab_widget,
                 GtkWidget      *new_grab_widget,
                 gboolean        from_grab)
{
  GList *toplevels;
  GrabNotifyInfo info = { 0 };

  if (old_grab_widget == new_grab_widget)
    return;

  info.old_grab_widget = old_grab_widget;
  info.new_grab_widget = new_grab_widget;
  info.from_grab = from_grab;
  info.device = device;

  g_object_ref (group);

  toplevels = gtk_window_list_toplevels ();
  g_list_foreach (toplevels, (GFunc)g_object_ref, NULL);

  while (toplevels)
    {
      GtkWindow *toplevel = toplevels->data;
      toplevels = g_list_delete_link (toplevels, toplevels);

      info.was_grabbed = FALSE;
      info.is_grabbed = FALSE;

      if (group == gtk_window_get_group (toplevel))
        gtk_grab_notify_foreach (GTK_WIDGET (toplevel), &info);
      g_object_unref (toplevel);
    }

  g_list_free (info.notified_surfaces);
  g_object_unref (group);
}

/**
 * gtk_grab_add: (method)
 * @widget: The widget that grabs keyboard and pointer events
 *
 * Makes @widget the current grabbed widget.
 *
 * This means that interaction with other widgets in the same
 * application is blocked and mouse as well as keyboard events
 * are delivered to this widget.
 *
 * If @widget is not sensitive, it is not set as the current
 * grabbed widget and this function does nothing.
 */
void
gtk_grab_add (GtkWidget *widget)
{
  GtkWindowGroup *group;
  GtkWidget *old_grab_widget;

  g_return_if_fail (widget != NULL);

  if (!gtk_widget_has_grab (widget) && gtk_widget_is_sensitive (widget))
    {
      _gtk_widget_set_has_grab (widget, TRUE);

      group = gtk_main_get_window_group (widget);

      old_grab_widget = gtk_window_group_get_current_grab (group);

      g_object_ref (widget);
      _gtk_window_group_add_grab (group, widget);

      gtk_grab_notify (group, NULL, old_grab_widget, widget, TRUE);
    }
}

/**
 * gtk_grab_remove: (method)
 * @widget: The widget which gives up the grab
 *
 * Removes the grab from the given widget.
 *
 * You have to pair calls to gtk_grab_add() and gtk_grab_remove().
 *
 * If @widget does not have the grab, this function does nothing.
 */
void
gtk_grab_remove (GtkWidget *widget)
{
  GtkWindowGroup *group;
  GtkWidget *new_grab_widget;

  g_return_if_fail (widget != NULL);

  if (gtk_widget_has_grab (widget))
    {
      _gtk_widget_set_has_grab (widget, FALSE);

      group = gtk_main_get_window_group (widget);
      _gtk_window_group_remove_grab (group, widget);
      new_grab_widget = gtk_window_group_get_current_grab (group);

      gtk_grab_notify (group, NULL, widget, new_grab_widget, FALSE);

      g_object_unref (widget);
    }
}

/**
 * gtk_get_current_event:
 *
 * Obtains a reference of the event currently being processed by GTK.
 *
 * For example, if you are handling a #GtkButton::clicked signal,
 * the current event will be the #GdkEventButton that triggered
 * the ::clicked signal.
 *
 * Returns: (transfer full) (nullable): a reference of the current event, or
 *     %NULL if there is no current event. The returned event must be
 *     freed with g_object_unref().
 */
GdkEvent*
gtk_get_current_event (void)
{
  if (current_events)
    return gdk_event_ref (current_events->data);
  else
    return NULL;
}

/**
 * gtk_get_current_event_time:
 *
 * If there is a current event and it has a timestamp,
 * return that timestamp, otherwise return %GDK_CURRENT_TIME.
 *
 * Returns: the timestamp from the current event,
 *     or %GDK_CURRENT_TIME.
 */
guint32
gtk_get_current_event_time (void)
{
  if (current_events)
    return gdk_event_get_time (current_events->data);
  else
    return GDK_CURRENT_TIME;
}

/**
 * gtk_get_current_event_state:
 * @state: (out): a location to store the state of the current event
 *
 * If there is a current event and it has a state field, place
 * that state field in @state and return %TRUE, otherwise return
 * %FALSE.
 *
 * Returns: %TRUE if there was a current event and it
 *     had a state field
 */
gboolean
gtk_get_current_event_state (GdkModifierType *state)
{
  g_return_val_if_fail (state != NULL, FALSE);

  if (current_events)
    {
      *state = gdk_event_get_modifier_state (current_events->data);
      return TRUE;
    }
  else
    {
      *state = 0;
      return FALSE;
    }
}

/**
 * gtk_get_current_event_device:
 *
 * If there is a current event and it has a device, return that
 * device, otherwise return %NULL.
 *
 * Returns: (transfer none) (nullable): a #GdkDevice, or %NULL
 */
GdkDevice *
gtk_get_current_event_device (void)
{
  if (current_events)
    return gdk_event_get_device (current_events->data);
  else
    return NULL;
}

/**
 * gtk_get_event_widget:
 * @event: a #GdkEvent
 *
 * If @event is %NULL or the event was not associated with any widget,
 * returns %NULL, otherwise returns the widget that received the event
 * originally.
 *
 * Returns: (transfer none) (nullable): the widget that originally
 *     received @event, or %NULL
 */
GtkWidget *
gtk_get_event_widget (GdkEvent *event)
{
  GdkSurface *surface;

  surface = gdk_event_get_surface (event);
  if (surface && !gdk_surface_is_destroyed (surface))
    return gtk_native_get_for_surface (surface);

  return NULL;
}

static gboolean
propagate_event_up (GtkWidget *widget,
                    GdkEvent  *event,
                    GtkWidget *topmost)
{
  gboolean handled_event = FALSE;
  GtkWidget *target = widget;

  /* Propagate event up the widget tree so that
   * parents can see the button and motion
   * events of the children.
   */
  while (TRUE)
    {
      GtkWidget *tmp;

      g_object_ref (widget);

      /* Scroll events are special cased here because it
       * feels wrong when scrolling a GtkViewport, say,
       * to have children of the viewport eat the scroll
       * event
       */
      if (!gtk_widget_is_sensitive (widget))
        handled_event = gdk_event_get_event_type (event) != GDK_SCROLL;
      else if (gtk_widget_get_realized (widget))
        handled_event = gtk_widget_event (widget, event, target);

      handled_event |= !gtk_widget_get_realized (widget);

      tmp = gtk_widget_get_parent (widget);
      g_object_unref (widget);

      if (widget == topmost)
        break;

      widget = tmp;

      if (handled_event || !widget)
        break;
    }

  return handled_event;
}

static gboolean
propagate_event_down (GtkWidget *widget,
                      GdkEvent  *event,
                      GtkWidget *topmost)
{
  gint handled_event = FALSE;
  GList *widgets = NULL;
  GList *l;
  GtkWidget *target = widget;

  widgets = g_list_prepend (widgets, g_object_ref (widget));
  while (widget && widget != topmost)
    {
      widget = gtk_widget_get_parent (widget);
      if (!widget)
        break;

      widgets = g_list_prepend (widgets, g_object_ref (widget));

      if (widget == topmost)
        break;
    }

  for (l = widgets; l && !handled_event; l = l->next)
    {
      widget = (GtkWidget *)l->data;

      if (!gtk_widget_is_sensitive (widget))
        {
          /* stop propagating on SCROLL, but don't handle the event, so it
           * can propagate up again and reach its handling widget
           */
          if (gdk_event_get_event_type (event) == GDK_SCROLL)
            break;
          else
            handled_event = TRUE;
        }
      else if (gtk_widget_get_realized (widget))
        handled_event = _gtk_widget_captured_event (widget, event, target);

      handled_event |= !gtk_widget_get_realized (widget);
    }
  g_list_free_full (widgets, (GDestroyNotify)g_object_unref);

  return handled_event;
}

gboolean
gtk_propagate_event_internal (GtkWidget *widget,
                              GdkEvent  *event,
                              GtkWidget *topmost)
{
  /* Propagate the event down and up */
  if (propagate_event_down (widget, event, topmost))
    return TRUE;

  if (propagate_event_up (widget, event, topmost))
    return TRUE;

  return FALSE;
}

/**
 * gtk_propagate_event:
 * @widget: a #GtkWidget
 * @event: an event
 *
 * Sends an event to a widget, propagating the event to parent widgets
 * if the event remains unhandled. This function will emit the event
 * through all the hierarchy of @widget through all propagation phases.
 *
 * Events received by GTK from GDK normally begin at a #GtkRoot widget.
 * Depending on the type of event, existence of modal dialogs, grabs, etc.,
 * the event may be propagated; if so, this function is used.
 *
 * All that said, you most likely don’t want to use any of these
 * functions; synthesizing events is rarely needed. There are almost
 * certainly better ways to achieve your goals. For example, use
 * gtk_widget_queue_draw() instead
 * of making up expose events.
 *
 * Returns: %TRUE if the event was handled
 */
gboolean
gtk_propagate_event (GtkWidget *widget,
                     GdkEvent  *event)
{
  GtkWindowGroup *window_group;
  GtkWidget *event_widget, *topmost = NULL;

  g_return_val_if_fail (GTK_IS_WIDGET (widget), FALSE);
  g_return_val_if_fail (event != NULL, FALSE);

  event_widget = gtk_get_event_widget (event);
  window_group = gtk_main_get_window_group (event_widget);

  /* check whether there is a grab in effect... */
  topmost = gtk_window_group_get_current_grab (window_group);

<<<<<<< HEAD
  return gtk_propagate_event_internal (widget, event, topmost);
=======
  gtk_propagate_event_internal (widget, event, topmost);
}

static char **supported_themes;
static char **unsupported_themes;
static char *current_theme_name;

/**
 * gtk_set_supported_themes:
 * @themes: a %NULL-terminated array of theme names
 *
 * Sets a list of theme names that are supported
 * by the application. You should mark a theme as supported
 * if the application has been tested with this theme.
 *
 * Marking a theme as supported is mainly informational;
 * GTK may warn the user if a theme is not supported.
 */
void
gtk_set_supported_themes (const char **themes)
{
  g_strfreev (supported_themes);
  supported_themes = g_strdupv (themes);
}

/**
 * gtk_set_unsupported_themes:
 * @themes: a %NULL-terminated array of theme names
 *
 * Sets a list of theme names that are unsupported
 * by the application. You should mark a theme as unsupported
 * if the application is known to have problems with this
 * theme.
 *
 * Marking a theme as unsupported is mainly informational;
 * GTK may warn the user if a theme is unsupported.
 */
void
gtk_set_unsupported_themes (const char **themes)
{
  g_strfreev (unsupported_themes);
  unsupported_themes = g_strdupv (themes);
}

/**
 * gtk_set_prefer_dark_theme:
 * @prefer_dark: whether a dark theme variant is preferred
 *     by the application
 *
 * A convenience wrapper for the #GtkSettings:gtk-application-prefer-dark
 * setting.
 */
void
gtk_set_prefer_dark_theme (gboolean prefer_dark)
{
  GtkSettings *settings;

  settings = gtk_settings_get_default ();

  g_object_set (settings, "gtk-application-prefer-dark", prefer_dark, NULL);
}

/**
 * gtk_get_current_theme:
 *
 * Gets the name of the theme that the application is using.
 *
 * This may be different from the #GtkSettings:gtk-theme-name
 * setting. If the theme is a dark variant, the "-dark" suffix
 * will be included in the name.
 *
 * If you use this function, you probably want to listen for
 * changes of the #GtkSettings:gtk-theme-name and #GtkSettings:gtk-application-prefer-dark
 * properties.
 *
 * Returns: the name of theme that is used
 */
const char *
gtk_get_current_theme (void)
{
  return current_theme_name;
}

void
gtk_set_current_theme (const char *name,
                       const char *variant)
{
  char *theme;

  if (variant)
    theme = g_strconcat (name, "-", variant, NULL);
  else
    theme = g_strdup (name);

  if (unsupported_themes != NULL &&
      g_strv_contains (unsupported_themes, theme))
    g_warning ("Theme %s is unsupported with this application", theme);
  else if (supported_themes != NULL &&
           !g_strv_contains (supported_themes, theme))
    g_info ("Theme %s is untested with this application", theme);

  g_free (current_theme_name);
  current_theme_name = theme;
}

/**
 * gtk_theme_is_dark:
 *
 * Returns whether the current theme is a dark theme.
 *
 * This information can be used to adapt custom drawing
 * to light or dark surroundings.
 *
 * If you use this function, you probably want to listen for
 * changes of the #GtkSettings:gtk-theme-name and #GtkSettings:gtk-application-prefer-dark
 * properties.
 *
 * Returns: %TRUE if the current theme is dark
 */
gboolean
gtk_theme_is_dark (void)
{
  if (current_theme_name)
    return g_str_has_suffix (current_theme_name, "-dark");

  return FALSE;
>>>>>>> 60b706e7
}<|MERGE_RESOLUTION|>--- conflicted
+++ resolved
@@ -2266,10 +2266,7 @@
   /* check whether there is a grab in effect... */
   topmost = gtk_window_group_get_current_grab (window_group);
 
-<<<<<<< HEAD
   return gtk_propagate_event_internal (widget, event, topmost);
-=======
-  gtk_propagate_event_internal (widget, event, topmost);
 }
 
 static char **supported_themes;
@@ -2395,5 +2392,4 @@
     return g_str_has_suffix (current_theme_name, "-dark");
 
   return FALSE;
->>>>>>> 60b706e7
 }