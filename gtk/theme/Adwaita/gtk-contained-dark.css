--- conflicted
+++ resolved
@@ -616,11 +616,7 @@
 .inline-toolbar:backdrop, .location-bar:backdrop, searchbar > revealer > box:backdrop { border-color: #202020; background-color: #2e2e2e; box-shadow: none; transition: 200ms ease-out; }
 
 /*************** Header bars * */
-<<<<<<< HEAD
-.titlebar:not(headerbar), headerbar { padding: 0 6px; min-height: 46px; border-width: 0 0 1px; border-style: solid; border-color: #070707; border-radius: 0; border-spacing: 6px; background: #1b1b1b linear-gradient(to top, #262626, #2b2b2b); box-shadow: inset 0 1px rgba(238, 238, 236, 0.07); /* Darken switchbuttons for headerbars. issue #1588 */ /* hide the close button separator */ }
-=======
 .titlebar:not(headerbar), headerbar { padding: 0 6px; min-height: 46px; border-width: 0 0 1px; border-style: solid; border-color: #070707; border-radius: 0; background: #1b1b1b linear-gradient(to top, #262626, #2b2b2b); box-shadow: inset 0 1px rgba(238, 238, 236, 0.07); /* Darken switchbuttons for headerbars. issue #1588 */ /* hide the close button separator */ }
->>>>>>> d572b5d9
 
 .titlebar:backdrop:not(headerbar), headerbar:backdrop { border-color: #202020; background-color: #353535; background-image: none; box-shadow: inset 0 1px rgba(238, 238, 236, 0.07); transition: 200ms ease-out; }
 
@@ -1168,11 +1164,7 @@
 
 checkbutton.text-button, radiobutton.text-button { padding: 2px 0; outline-offset: 0; border-spacing: 4px; }
 
-<<<<<<< HEAD
 check, radio { margin: 0 4px; min-height: 14px; min-width: 14px; border: 1px solid; -gtk-icon-source: none; }
-=======
-check, radio { margin: 0 4px; min-height: 14px; min-width: 14px; border: 1px solid; -gtk-icon-source: none; color: #eeeeec; outline-color: rgba(238, 238, 236, 0.3); border-color: #070707; text-shadow: 0 -1px rgba(0, 0, 0, 0.834353); -gtk-icon-shadow: 0 -1px rgba(0, 0, 0, 0.834353); background-image: linear-gradient(to bottom, #2d2d2d 20%, #262626 90%); box-shadow: inset 0 1px rgba(255, 255, 255, 0.02), 0 1px rgba(0, 0, 0, 0.1), 0 1px 2px rgba(0, 0, 0, 0.07); }
->>>>>>> d572b5d9
 
 check:only-child, radio:only-child { margin: 0; }
 
@@ -1200,7 +1192,6 @@
 
 check:checked:disabled, radio:checked:disabled { box-shadow: none; color: rgba(255, 255, 255, 0.7); }
 
-<<<<<<< HEAD
 check:checked:backdrop, radio:checked:backdrop { background-image: image(#15539e); box-shadow: none; color: #ffffff; }
 
 check:checked:backdrop:disabled, radio:checked:backdrop:disabled { box-shadow: none; color: rgba(255, 255, 255, 0.7); }
@@ -1221,10 +1212,6 @@
 
 .osd check, .osd radio { color: #eeeeec; border-color: rgba(0, 0, 0, 0.7); background-color: transparent; background-image: image(rgba(38, 38, 38, 0.7)); background-clip: padding-box; box-shadow: inset 0 1px rgba(255, 255, 255, 0.1); text-shadow: none; -gtk-icon-shadow: none; outline-color: rgba(238, 238, 236, 0.3); }
 
-=======
-.osd check, .osd radio { color: #eeeeec; border-color: rgba(0, 0, 0, 0.7); background-color: transparent; background-image: image(rgba(38, 38, 38, 0.7)); background-clip: padding-box; box-shadow: inset 0 1px rgba(255, 255, 255, 0.1); text-shadow: none; -gtk-icon-shadow: none; outline-color: rgba(238, 238, 236, 0.3); }
-
->>>>>>> d572b5d9
 .osd check:hover, .osd radio:hover { color: #eeeeec; border-color: rgba(0, 0, 0, 0.7); background-color: transparent; background-image: image(rgba(38, 38, 38, 0.7)); background-clip: padding-box; box-shadow: inset 0 1px rgba(255, 255, 255, 0.1); text-shadow: none; -gtk-icon-shadow: none; outline-color: rgba(238, 238, 236, 0.3); }
 
 .osd check:active, .osd radio:active { color: white; border-color: rgba(0, 0, 0, 0.7); background-color: transparent; background-image: image(rgba(0, 0, 0, 0.7)); background-clip: padding-box; box-shadow: none; text-shadow: none; -gtk-icon-shadow: none; outline-color: rgba(238, 238, 236, 0.3); }
