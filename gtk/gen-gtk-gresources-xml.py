--- conflicted
+++ resolved
@@ -62,11 +62,7 @@
 xml += '\n'
 
 for s in ['16x16', '24x24', '32x32', '48x48']:
-<<<<<<< HEAD
-  for c in ['categories']:
-=======
   for c in ['categories', 'status']:
->>>>>>> 766e2b1e
     icons_dir = 'icons/{0}/{1}'.format(s,c)
     if os.path.exists(os.path.join(srcdir,icons_dir)):
       for f in get_files(icons_dir, '.png'):
