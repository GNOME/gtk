--- conflicted
+++ resolved
@@ -31,18 +31,9 @@
 #include "gtkalias.h"
 
 
-<<<<<<< HEAD
-static void gtk_vbutton_box_size_request  (GtkWidget      *widget,
-					   GtkRequisition *requisition);
-static void gtk_vbutton_box_size_allocate (GtkWidget      *widget,
-					   GtkAllocation  *allocation);
-
 static gint override_default_spacing = -1;
 static gint get_default_spacing (void);
 static void set_default_spacing (gint size);
-=======
-static gint default_spacing = 10;
->>>>>>> 09f41f50
 static GtkButtonBoxStyle default_layout_style = GTK_BUTTONBOX_EDGE;
 
 static gint
@@ -50,7 +41,7 @@
 {
   if (override_default_spacing != -1)
     return override_default_spacing;
-  return GTK_SIZE_ONE_TWELFTH_EM(30);
+  return GTK_SIZE_ONE_TWELFTH_EM(10);
 }
 
 static void
