project('gtk', 'c',
        version: '3.96.0',
        default_options: [
          'buildtype=debugoptimized',
          'warning_level=1',
          # We only need c99, but glib needs GNU-specific features
          # https://github.com/mesonbuild/meson/issues/2289
          'c_std=gnu99',
        ],
        meson_version : '>= 0.48.0',
        license: 'LGPLv2.1+')

glib_major_req = 2
glib_minor_req = 59
glib_micro_req = 0

if glib_minor_req.is_odd()
  glib_min_required = 'GLIB_VERSION_@0@_@1@'.format(glib_major_req, glib_minor_req - 1)
else
  glib_min_required = 'GLIB_VERSION_@0@_@1@'.format(glib_major_req, glib_minor_req)
endif

if glib_minor_req.is_odd()
  glib_max_allowed = 'GLIB_VERSION_@0@_@1@'.format(glib_major_req, glib_minor_req + 1)
else
  glib_max_allowed = 'GLIB_VERSION_@0@_@1@'.format(glib_major_req, glib_minor_req)
endif

glib_req           = '>= @0@.@1@.@2@'.format(glib_major_req, glib_minor_req, glib_micro_req)
pango_req          = '>= 1.44.0'
fribidi_req        = '>= 0.19.7'
atk_req            = '>= 2.15.1'
cairo_req          = '>= 1.14.0'
gdk_pixbuf_req     = '>= 2.30.0'
introspection_req  = '>= 1.39.0'
wayland_proto_req  = '>= 1.14'
wayland_req        = '>= 1.14.91'
graphene_req       = '>= 1.9.1'
epoxy_req          = '>= 1.4'
cloudproviders_req = '>= 0.2.5'
xkbcommon_req      = '>= 0.2.0'

gnome = import('gnome')

add_project_arguments('-DG_LOG_USE_STRUCTURED=1', language: 'c')
add_project_arguments('-DGLIB_MIN_REQUIRED_VERSION=' + glib_min_required, language: 'c')
add_project_arguments('-DGLIB_MAX_ALLOWED_VERSION=' + glib_max_allowed, language: 'c')

# Making releases:
#  1. gtk_micro_version += 1;
#  2. gtk_interface_age += 1;
#  3. if any functions have been added, set gtk_interface_age to 0.
#  4. if backwards compatibility has been broken, we're in trouble
gtk_version       = meson.project_version()
gtk_major_version = gtk_version.split('.')[0].to_int()
gtk_minor_version = gtk_version.split('.')[1].to_int()
gtk_micro_version = gtk_version.split('.')[2].to_int()
gtk_interface_age = 0
add_project_arguments('-DGTK_VERSION="@0@"'.format(meson.project_version()), language: 'c')

add_project_arguments('-D_GNU_SOURCE', language: 'c')

gtk_debug_cflags = []
buildtype = get_option('buildtype')
if buildtype.startswith('debug')
  gtk_debug_cflags += '-DG_ENABLE_DEBUG'
  if buildtype == 'debug'
    gtk_debug_cflags += '-DG_ENABLE_CONSISTENCY_CHECKS'
  endif
elif buildtype == 'release'
  gtk_debug_cflags += '-DG_DISABLE_CAST_CHECKS'
endif

add_project_arguments(gtk_debug_cflags, language: 'c')

# Define a string for the earliest version that this release has
# backwards binary compatibility with for all interfaces a module
# might. Unless we add module-only API with lower stability
# guarantees, this should be unchanged until we break binary compat
# for GTK+.
gtk_binary_version = '4.0.0'

gtk_binary_age = 100 * gtk_minor_version + gtk_micro_version

gtk_soversion = '0.@0@.@1@'.format(gtk_binary_age - gtk_interface_age, gtk_interface_age)

gtk_api_version = '4.0'

x11_enabled            = get_option('x11-backend')
wayland_enabled        = get_option('wayland-backend')
broadway_enabled       = get_option('broadway-backend')
quartz_enabled         = get_option('quartz-backend')
win32_enabled          = get_option('win32-backend')

os_unix   = false
os_linux  = false
os_win32  = false
os_darwin = false

# Some windowing system backends depend on the platform we're
# building for, so we need to ensure they are disabled; in other
# cases, they are the only windowing system available, so we need
# to ensure they are enabled
if host_machine.system() == 'darwin'
  os_darwin = true
elif host_machine.system() == 'windows'
  os_win32 = true
elif host_machine.system() == 'linux'
  os_linux = true
endif
os_unix = not os_win32

if os_darwin
  wayland_enabled = false
else
  quartz_enabled = false
endif

if os_win32
  wayland_enabled = false
  x11_enabled = false
else
  win32_enabled = false
endif

gtk_prefix = get_option('prefix')
gtk_includedir = join_paths(gtk_prefix, get_option('includedir'))
gtk_libdir = join_paths(gtk_prefix, get_option('libdir'))
gtk_datadir = join_paths(gtk_prefix, get_option('datadir'))
gtk_localedir = join_paths(gtk_prefix, get_option('localedir'))
gtk_sysconfdir = join_paths(gtk_prefix, get_option('sysconfdir'))
gtk_applicationsdir = join_paths(gtk_datadir, 'applications')
gtk_schemasdir = join_paths(gtk_datadir, 'glib-2.0/schemas')
gtk_appdatadir = join_paths(gtk_datadir, 'metainfo')

cc = meson.get_compiler('c')

cdata = configuration_data()
cdata.set_quoted('PACKAGE_VERSION', meson.project_version())
cdata.set_quoted('GTK_LOCALEDIR', gtk_localedir)
cdata.set_quoted('GTK_DATADIR', gtk_datadir)
cdata.set_quoted('GTK_LIBDIR', gtk_libdir)
cdata.set_quoted('GTK_SYSCONFDIR', gtk_sysconfdir)
cdata.set_quoted('GETTEXT_PACKAGE', 'gtk40')
cdata.set('GTK_MAJOR_VERSION', gtk_major_version)
cdata.set('GTK_MINOR_VERSION', gtk_minor_version)
cdata.set('GTK_MICRO_VERSION', gtk_micro_version)
cdata.set('GTK_BINARY_AGE', gtk_binary_age)
cdata.set('GTK_INTERFACE_AGE', gtk_interface_age)

check_headers = [
  'crt/externs.h',
  'dev/evdev/input.h',
  'dlfcn.h',
  'ftw.h',
  'inttypes.h',
  'linux/input.h',
  'linux/memfd.h',
  'locale.h',
  'memory.h',
  'stdint.h',
  'stdlib.h',
  'strings.h',
  'string.h',
  'sys/mman.h',
  'sys/param.h',
  'sys/stat.h',
  'sys/sysinfo.h',
  'sys/systeminfo.h',
  'sys/time.h',
  'sys/types.h',
  'unistd.h',
]

foreach h : check_headers
  if cc.has_header(h)
    cdata.set('HAVE_' + h.underscorify().to_upper(), 1)
  endif
endforeach

# Maths functions might be implemented in libm
libm = cc.find_library('m', required: false)

check_functions = [
  'dcgettext',
  'getpagesize',
  'getresuid',
  'lstat',
  'mmap',
  'nearbyint',
  'posix_fallocate',
  '_lock_file',
  'flockfile',
  'mkstemp',
  'mallinfo',
  'round',
  'rint',
  'log2',
  'exp2',
  'sincos',
]

foreach func : check_functions
  if cc.has_function(func, dependencies: libm)
    cdata.set('HAVE_' + func.underscorify().to_upper(), 1)
  endif
endforeach

cdata.set('HAVE_DECL_ISINF', cc.has_header_symbol('math.h', 'isinf'))
cdata.set('HAVE_DECL_ISNAN', cc.has_header_symbol('math.h', 'isnan'))

# Disable deprecation checks for all libraries we depend on on stable branches.
# This is so newer versions of those libraries don't cause more warnings with
# a stable GTK version.
# We don't ever want to turn off deprecation warnings for master however, because
# that's where we get rid of deprecated API we use.
if gtk_minor_version.is_even()
  cdata.set('GLIB_DISABLE_DEPRECATION_WARNINGS', 1)
endif

# Compiler flags
if cc.get_id() == 'msvc'
  # Compiler options taken from msvc_recommended_pragmas.h
  # in GLib, based on _Win32_Programming_ by Rector and Newcomer
  test_cflags = []
  add_project_arguments('-FImsvc_recommended_pragmas.h', language: 'c')
  add_project_arguments('-D_USE_MATH_DEFINES', language: 'c')
elif cc.get_id() == 'gcc' or cc.get_id() == 'clang'
  test_cflags = [
    '-fno-strict-aliasing',
    '-Wcast-align',
    '-Wformat=2',
    '-Wformat-nonliteral',
    '-Wformat-security',
    '-Wignored-qualifiers',
    '-Wimplicit-function-declaration',
    '-Wlogical-op',
    '-Wmissing-format-attribute',
    '-Wmissing-include-dirs',
    '-Wmissing-noreturn',
    '-Wnested-externs',
    '-Wold-style-definition',
    '-Wpointer-arith',
    '-Wshadow',
    '-Wstrict-prototypes',
    '-Wswitch-default',
    '-Wswitch-enum',
    '-Wundef',
    '-Wuninitialized',
    '-Wunused',
    '-Werror=address',
    '-Werror=array-bounds',
    '-Werror=empty-body',
    '-Werror=implicit',
    '-Werror=implicit-fallthrough',
    '-Werror=init-self',
    '-Werror=int-to-pointer-cast',
    '-Werror=main',
    '-Werror=missing-braces',
    '-Werror=missing-declarations',
    '-Werror=missing-prototypes',
    '-Werror=nonnull',
    '-Werror=pointer-to-int-cast',
    '-Werror=redundant-decls',
    '-Werror=return-type',
    '-Werror=sequence-point',
    '-Werror=trigraphs',
    '-Werror=vla',
    '-Werror=write-strings',
  ]
else
  test_cflags = []
endif

common_cflags = cc.get_supported_arguments(test_cflags)

# Symbol visibility
if get_option('default_library') != 'static'
  if os_win32
    cdata.set('DLL_EXPORT', true)
    cdata.set('_GDK_EXTERN', '__declspec(dllexport) extern')
    if cc.get_id() != 'msvc'
      common_cflags += ['-fvisibility=hidden']
    endif
  else
    cdata.set('_GDK_EXTERN', '__attribute__((visibility("default"))) extern')
    common_cflags += ['-fvisibility=hidden']
  endif
endif

common_ldflags = []

if os_unix and not os_darwin
  foreach ldflag: [ '-Wl,-Bsymbolic', '-Wl,-z,relro', '-Wl,-z,now', ]
    if cc.links('int main () { return 0; }', name: ldflag, args: ldflag)
      common_ldflags += [ ldflag ]
    endif
  endforeach
endif

# Maintain compatibility with autotools
if os_darwin
  common_ldflags += [ '-compatibility_version 1', '-current_version 1.0', ]
endif

confinc = include_directories('.')
gdkinc = include_directories('gdk')
gskinc = include_directories('gsk')
gtkinc = include_directories('gtk')
testinc = include_directories('tests')

# Dependencies
glib_dep       = dependency('glib-2.0', version: glib_req,
                            fallback : ['glib', 'libglib_dep'])
gobject_dep    = dependency('gobject-2.0', version: glib_req,
                            fallback : ['glib', 'libgobject_dep'])
if os_win32
  giowin32_dep = dependency('gio-windows-2.0', version: glib_req, required: win32_enabled,
                            fallback : ['glib', 'libgio_dep'])
endif
if os_unix
  giounix_dep  = dependency('gio-unix-2.0', version: glib_req, required: false,
                            fallback : ['glib', 'libgio_dep'])
endif
gmodule_dep    = dependency('gmodule-2.0', version: glib_req,
                            fallback : ['glib', 'libgmodule_dep'])
cairo_dep      = dependency('cairo', version: cairo_req, required : cc.get_id() != 'msvc', fallback: ['cairo', 'libcairo_dep'])
cairogobj_dep  = dependency('cairo-gobject', version: cairo_req, required : cc.get_id() != 'msvc', fallback: ['cairo', 'libcairo_gobject_dep'])
pango_dep      = dependency('pango', version: pango_req,
                            fallback : ['pango', 'libpango_dep'])
fribidi_dep    = dependency('fribidi', version: fribidi_req,
                            fallback : ['fribidi', 'libfribidi_dep'])

# Require PangoFT2 if on X11 or wayland
require_pangoft2 = wayland_enabled or x11_enabled
pangoft_dep    = dependency('pangoft2', required: false)

<<<<<<< HEAD
if pangoft_dep.found()
  # Need at least 2.7.1 for FT_Get_Var_Design_Coordinates()
  # We get the dependency itself from pango, but pango doesn't care
  # about ft2 version, so an extra check is needed.
  ft2_dep      = dependency('freetype2', version: '>= 2.7.1', required: require_pangoft2, fallback: ['freetype2', 'freetype_dep'])

  # Fallback case: Look for the FreeType2 headers and library manually when its .pc
  # file is not available, such as on Visual Studio
  if not ft2_dep.found()
    ft2lib = ft2_dep
    if cc.has_header('ft2build.h')
      ft2_libnames = ['freetype', 'freetypemt']
      foreach lib: ft2_libnames
        if not ft2_dep.found()
          ft2lib = cc.find_library(lib)
          # If the FreeType2 library is found, check for FT_Get_Var_Design_Coordinates()
          if ft2lib.found()
            if cc.has_function('FT_Get_Var_Design_Coordinates', dependencies: ft2lib)
              ft2_dep = ft2lib
            endif
          endif
        endif
      endforeach
    endif
  endif
endif

=======
>>>>>>> ab407ba5
if require_pangoft2
  pangoft_dep    = dependency('pangoft2', fallback : ['pango', 'libpangoft2_dep'])
endif

if win32_enabled
  # for GTK_IM_CONTEXT_IME
  pangowin32_dep  = dependency('pangowin32', fallback: ['pango', 'libpangowin32_dep'])
endif

pangocairo_dep = dependency('pangocairo', version: cairo_req,
                            fallback : ['pango', 'libpangocairo_dep'])
pixbuf_dep     = dependency('gdk-pixbuf-2.0', version: gdk_pixbuf_req,
                            fallback : ['gdk-pixbuf', 'gdkpixbuf_dep'])
epoxy_dep      = dependency('epoxy', version: epoxy_req,
                            fallback: ['libepoxy', 'libepoxy_dep'])
atk_dep        = dependency('atk', version: atk_req, fallback: ['atk', 'libatk_dep'])
harfbuzz_dep   = dependency('harfbuzz', version: '>= 0.9', required: false,
                            fallback: ['harfbuzz', 'libharfbuzz_dep'])
xkbdep         = dependency('xkbcommon', version: xkbcommon_req, required: wayland_enabled)
graphene_dep   = dependency('graphene-gobject-1.0', version: graphene_req,
                            fallback: ['graphene', 'graphene_dep'])
iso_codes_dep  = dependency('iso-codes', required: false)

fontconfig_dep = [] # only used in x11 backend
atkbridge_dep  = [] # only used in x11 backend

if os_win32
  platform_gio_dep = giowin32_dep
endif
if os_unix
  platform_gio_dep = giounix_dep
endif

if iso_codes_dep.found()
  cdata.set_quoted('ISO_CODES_PREFIX', iso_codes_dep.get_pkgconfig_variable('prefix'))
else
  cdata.set_quoted('ISO_CODES_PREFIX', '/usr')
endif

backend_immodules = []

pc_gdk_extra_libs = []

cairo_backends = []
foreach backend: [ ['cairo-xlib', cairo_req, x11_enabled],
                   ['cairo-win32', cairo_req, win32_enabled],
                   ['cairo-quartz', cairo_req, quartz_enabled],
                   ['cairo', cairo_req, broadway_enabled or wayland_enabled], ]
 backend_enabled = backend.get(2)
 cairo_backend_req = backend.get(1)
 cairo_backend = backend.get(0)
 if backend_enabled
   if dependency(cairo_backend, version: cairo_backend_req, required : cc.get_id() != 'msvc').found()
     cairo_backends += [ cairo_backend ]
   endif
 endif
endforeach

cairo_pkg_found = false
cairogobj_pkg_found = false

if cairo_dep.found()
  cairo_pkg_found = true
endif
if cairogobj_dep.found()
  cairogobj_pkg_found = true
endif

cairo_libs = []
if cc.get_id() == 'msvc'
  # Fallback depedency discovery for those on Visual Studio that do not generate
  # pkg-config files in their build systems for MSVC
  # Fallback for Cairo
  if not cairo_dep.found()
    if (cc.has_header('cairo.h') and cc.has_header('cairo-win32.h'))
      cairo_dep = cc.find_library('cairo')
      if cairo_dep.found()
        cairo_libs += '-lcairo'
      endif
    endif
  endif

  # Fallback for Cairo-GObject
  if not cairogobj_dep.found()
    if cc.has_header('cairo-gobject.h')
      cairogobj_dep = cc.find_library('cairo-gobject')
      if cairogobj_dep.found()
        cairo_libs += '-lcairo-gobject'
      endif
    endif
  endif

  # Fallback for HarfBuzz
  if not harfbuzz_dep.found()
    if cc.has_header('hb.h')
      harfbuzz_dep = cc.find_library('harfbuzz', required : false)
    endif
  endif
endif

cairo_csi_dep = cc.find_library('cairo-script-interpreter',
                                required: get_option('build-tests'))

if not harfbuzz_dep.found()
  harfbuzz_dep = dependency('harfbuzz', version: '>= 0.9', required: false,
                            fallback: ['harfbuzz', 'libharfbuzz_dep'])
endif

cdata.set('HAVE_CAIRO_SCRIPT_INTERPRETER', cairo_csi_dep.found())
cdata.set('HAVE_HARFBUZZ', harfbuzz_dep.found())
cdata.set('HAVE_PANGOFT', pangoft_dep.found())

atk_pkgs = ['atk']

wayland_pkgs = []
if wayland_enabled
  wlclientdep    = dependency('wayland-client', version:  wayland_req)
  wlprotocolsdep = dependency('wayland-protocols', version: wayland_proto_req)
  wlcursordep    = dependency('wayland-cursor', version: wayland_req)
  wlegldep       = dependency('wayland-egl')
  backend_immodules += ['wayland']

  wayland_pkgs = [
    'wayland-client', wayland_req,
    'wayland-protocols', wayland_proto_req,
    'xkbcommon', xkbcommon_req,
    'wayland-cursor', wayland_req,
    'wayland-egl',
  ]
endif

x11_pkgs = []
if x11_enabled
  xrandr_dep     = dependency('xrandr', version: '>= 1.2.99')
  xrandr15_dep   = dependency('xrandr', version: '>= 1.5', required: false)
  x11_dep        = dependency('x11')
  xrender_dep    = dependency('xrender')
  xi_dep         = dependency('xi')
  xext_dep       = dependency('xext')
  xcursor_dep    = dependency('xcursor', required: false)
  xdamage_dep    = dependency('xdamage', required: false)
  xfixes_dep     = dependency('xfixes', required: false)
  xcomposite_dep = dependency('xcomposite', required: false)
  fontconfig_dep = dependency('fontconfig')
  atkbridge_dep  = dependency('atk-bridge-2.0', version: atk_req)

  backend_immodules += ['xim']

  x11_pkgs = ['fontconfig', 'x11', 'xext', 'xi', 'xrandr']

  if xcursor_dep.found()
    x11_pkgs += ['xcursor']
  endif
  if xfixes_dep.found()
    x11_pkgs += ['xfixes']
  endif
  if xcomposite_dep.found()
    x11_pkgs += ['xcomposite']
  endif
  if xdamage_dep.found()
    x11_pkgs += ['xdamage']
  endif

  atk_pkgs += ['atk-bridge-2.0']

  cdata.set('HAVE_XDAMAGE', xdamage_dep.found())
  cdata.set('HAVE_XCURSOR', xcursor_dep.found())
  cdata.set('HAVE_XCOMPOSITE', xcomposite_dep.found())
  cdata.set('HAVE_XFIXES', xfixes_dep.found())

  if cc.has_function('XkbQueryExtension', dependencies: x11_dep,
                     prefix : '#include <X11/XKBlib.h>')
    cdata.set('HAVE_XKB', 1)
  endif

  if cc.has_function('XSyncQueryExtension', dependencies: xext_dep,
                     prefix: '''#include <X11/Xlib.h>
                                #include <X11/extensions/sync.h>''')
    cdata.set('HAVE_XSYNC', 1)
  endif

  if cc.has_function('XGetEventData', dependencies: x11_dep)
    cdata.set('HAVE_XGENERICEVENTS', 1)
  endif

  if not xi_dep.found() or not cc.has_header('X11/extensions/XInput2.h', dependencies: xi_dep)
    error('X11 backend enabled, but XInput2 not found.')
  endif

  # Note that we also check that the XIScrollClassInfo struct is defined,
  # because at least Ubuntu Oneiric seems to have XIAllowTouchEvents(),
  #   but not the XIScrollClassInfo struct
  has_allow_touch_evens = cc.has_function('XIAllowTouchEvents', dependencies: xi_dep)
  has_scroll_class_info = cc.has_member('XIScrollClassInfo', 'number', dependencies: xi_dep,
                                        prefix: '''#include <X11/Xlib.h>
                                                   #include <X11/extensions/XInput2.h>''')
  if has_allow_touch_evens and has_scroll_class_info
    cdata.set('XINPUT_2_2', 1)
  endif

  enable_xinerama = get_option('xinerama')
  if enable_xinerama != 'no'
    want_xinerama = enable_xinerama == 'yes'
    xinerama_dep = dependency('xinerama', required: want_xinerama)
    if xinerama_dep.found() and cc.has_header_symbol('X11/extensions/Xinerama.h', 'XineramaQueryExtension', dependencies: xinerama_dep)
      cdata.set('HAVE_XFREE_XINERAMA', 1)
      x11_pkgs += ['xinerama']
    endif
  else
    xinerama_dep = []
  endif

  cdata.set('HAVE_RANDR', xrandr_dep.found())
  cdata.set('HAVE_RANDR15', xrandr15_dep.found())
endif

if broadway_enabled
  pc_gdk_extra_libs += ['-lz']
  backend_immodules += ['broadway']
endif

if quartz_enabled
  pc_gdk_extra_libs += ['-framework Cocoa', '-framework Carbon']
  backend_immodules += ['quartz']
endif

extra_demo_ldflags = []
if win32_enabled
  pc_gdk_extra_libs += ['-lgdi32', '-limm32', '-lshell32', '-lole32']
  if cc.get_id() == 'msvc'
    # Since the demo programs are now built as pure GUI programs, we
    # need to pass in /entry:mainCRTStartup so that they will properly
    # link on Visual Studio builds
    extra_demo_ldflags = ['/entry:mainCRTStartup']
  else
    pc_gdk_extra_libs += ['-Wl,-luuid']
  endif
  pc_gdk_extra_libs += ['-lwinmm', '-ldwmapi', '-lsetupapi', '-lcfgmgr32']
  backend_immodules += ['ime']
endif

# Check for bind_textdomain_codeset, including -lintl if GLib brings it in by
# doing the same check as glib. We can't check that by linking to glib because
# it might be a subproject and hence not built yet.
if cc.has_function('ngettext')
  libintl_dep = []
  cdata.set('HAVE_BIND_TEXTDOMAIN_CODESET', 1)
else
  libintl_dep = cc.find_library('intl', required : false)
  if cc.has_function('bind_textdomain_codeset', dependencies: libintl_dep)
    cdata.set('HAVE_BIND_TEXTDOMAIN_CODESET', 1)
  else
    # Don't use subproject('proxy-libintl').get_variable('intl_dep') because that
    # makes the dependency unconditional. This way, people have the option of
    # either not providing the subproject or disabling it entirely with
    # --wrap-mode=nodownload or nofallback.
    libintl_dep = dependency('', required : false,
                             fallback: ['proxy-libintl', 'intl_dep'])
    if libintl_dep.found()
      cdata.set('HAVE_BIND_TEXTDOMAIN_CODESET', 1)
    endif
  endif
endif

if os_unix
  cdata.set('HAVE_GIO_UNIX', giounix_dep.found())
endif

# Check for Vulkan support
# TODO: move to gsk subfolder maybe? Or will it be used elsewhere too?
have_vulkan = false
vulkan_pkg_found = false
vulkan_dep = []

enable_vulkan = get_option('vulkan')
if enable_vulkan == 'no'
  message('Vulkan support explicitly disabled')
else
  vulkan_dep = dependency('vulkan', required: false)
  if vulkan_dep.found()
    have_vulkan = true
    vulkan_pkg_found = true
  else
    if cc.get_id() == 'msvc'
      vulkan_libname = 'vulkan-1'
    else
      vulkan_libname = 'vulkan'
    endif
    vulkan_dep = cc.find_library(vulkan_libname, required: false)
    if vulkan_dep.found() and cc.has_function('vkCreateInstance', dependencies: vulkan_dep) and cc.has_header('vulkan/vulkan.h')
      have_vulkan = true
      pc_gdk_extra_libs += ['-l@0@'.format(vulkan_libname)]
    endif
  endif
  if enable_vulkan == 'yes' and not have_vulkan
    error('Vulkan support not found, but was explicitly requested.')
  endif
endif

cloudproviders_enabled = get_option('cloudproviders')
if cloudproviders_enabled
  cloudproviders_dep = dependency('cloudproviders', required: true)
  if cloudproviders_dep.found()
    cdata.set('HAVE_CLOUDPROVIDERS', cloudproviders_dep.found())
  else
    error('Cloudproviders support not found, but was explicitly requested.')
  endif
endif

profiler_enabled = get_option('profiler')
if profiler_enabled
  profiler_dep = dependency('sysprof-capture-3', static: true, required: true)
  if profiler_dep.found()
    cdata.set('HAVE_SYSPROF_CAPTURE', profiler_dep.found())
  else
    error('Profiler support not found, but was explicitly requested.')
  endif
endif

graphene_dep_type = graphene_dep.type_name()
if graphene_dep_type == 'pkgconfig'
  graphene_has_sse2 = graphene_dep.get_pkgconfig_variable('graphene_has_sse2') == '1'
  graphene_has_gcc = graphene_dep.get_pkgconfig_variable('graphene_has_gcc') == '1'
else
  graphene_simd = subproject('graphene').get_variable('graphene_simd')
  graphene_has_sse2 = graphene_simd.contains('sse2')
  graphene_has_gcc = graphene_simd.contains('gcc')
endif

if graphene_has_sse2 or graphene_has_gcc
  message('Need aligned memory due to the use of SSE2 or GCC vector instructions')

  if os_win32 and cc.get_id() == 'gcc'
    add_project_arguments(['-mstackrealign'], language: 'c')
  endif
endif

subdir('gtk/css')
subdir('gdk')
subdir('gsk')
subdir('gtk')
subdir('modules')
if get_option('demos')
  subdir('demos')
endif
if get_option('build-tests')
  subdir('tests')
  subdir('testsuite')
endif
if get_option('build-examples')
  subdir('examples')
endif

# config.h
configure_file(input: 'config.h.meson',
               output: 'config.h',
               configuration: cdata)

# pkg-config files - bit of a mess all of this
pkgconf = configuration_data()

pkgconf.set('prefix', get_option('prefix'))
pkgconf.set('exec_prefix', '${prefix}')
pkgconf.set('libdir', '${prefix}/@0@'.format(get_option('libdir')))
pkgconf.set('includedir', '${prefix}/@0@'.format(get_option('includedir')))
pkgconf.set('GTK_API_VERSION', gtk_api_version)
pkgconf.set('VERSION', meson.project_version())
pkgconf.set('GTK_BINARY_VERSION', gtk_binary_version)
pkgconf.set('host', '@0@-@1@'.format(host_machine.cpu_family(), host_machine.system())) # FIXME

# Requires
pango_pkgname = win32_enabled ? 'pangowin32' : 'pango'
gdk_packages = ' '.join([ pango_pkgname, pango_req,
                       'pangocairo', pango_req,
                       'gdk-pixbuf-2.0', gdk_pixbuf_req ])

if cairo_pkg_found
  gdk_packages += ' '.join([ ' cairo', cairo_req ])
endif
if cairogobj_pkg_found
  gdk_packages += ' '.join([ ' cairo-gobject', cairo_req ])
endif

if vulkan_pkg_found
  gdk_packages += 'vulkan'
endif

pkgconf.set('GDK_PACKAGES', gdk_packages)
pkgconf.set('GSK_PACKAGES',
            ' '.join([ 'graphene-gobject-1.0', graphene_req ]))
pkgconf.set('GTK_PACKAGES',
            ' '.join([ 'atk', atk_req,
                       'gio-2.0', glib_req ]))

# Requires.private
pc_gdk_extra_libs += cairo_libs

gio_pkgname = os_unix ? 'gio-unix-2.0' : 'gio-2.0'
pkgconf.set('GDK_PRIVATE_PACKAGES',
            ' '.join([ gio_pkgname, glib_req,
                       'epoxy', epoxy_req ] + x11_pkgs + wayland_pkgs + cairo_backends))
pkgconf.set('GSK_PRIVATE_PACKAGES', '') # all already in GDK_PRIVATE_PACKAGES
pangoft2_pkgs = (wayland_enabled or x11_enabled) ? ['pangoft2'] : []
pkgconf.set('GTK_PRIVATE_PACKAGES', ' '.join(atk_pkgs + pangoft2_pkgs))

pkgconf.set('GDK_EXTRA_LIBS', ' '.join(pc_gdk_extra_libs))
pkgconf.set('GSK_EXTRA_LIBS', '')
pkgconf.set('GTK_EXTRA_LIBS', '')

pkgconf.set('GDK_EXTRA_CFLAGS', '')
pkgconf.set('GSK_EXTRA_CFLAGS', '')
pkgconf.set('GTK_EXTRA_CFLAGS', '')

pkg_install_dir = join_paths(get_option('libdir'), 'pkgconfig')

pkgs = [ 'gtk4.pc' ]

pkg_targets = ''
foreach backend: [ 'broadway', 'quartz', 'wayland', 'win32', 'x11', ]
  if get_variable('@0@_enabled'.format(backend))
    pkgs += ['gtk4-@0@.pc'.format(backend)]
    pkg_targets += ' ' + backend
  endif
endforeach
pkgconf.set('GDK_BACKENDS', pkg_targets.strip())

foreach pkg: pkgs
  configure_file(input: 'gtk4.pc.in',
                 output: pkg,
                 configuration: pkgconf,
                 install_dir: pkg_install_dir)
endforeach

if os_unix
  configure_file(input: 'gtk4-unix-print.pc.in',
                 output: 'gtk4-unix-print.pc',
                 configuration: pkgconf,
                 install_dir: pkg_install_dir)
endif

subdir('po')
subdir('po-properties')

subdir('docs/tools')
subdir('docs/reference')

# Keep this in sync with post-install.sh expected arguments
meson.add_install_script('build-aux/meson/post-install.py',
                         gtk_api_version,
                         gtk_binary_version,
                         gtk_libdir,
                         gtk_datadir)

summary = [
  '',
  '------',
  'GTK @0@ (@1@)'.format(gtk_version, gtk_api_version),
  '',
  '  Display backends: @0@'.format(pkg_targets.strip()),
  '    Print backends: @0@'.format(' '.join(print_backends)),
  '    Media backends: @0@'.format(' '.join(media_backends)),
  '    Vulkan support: @0@'.format(have_vulkan),
  '     Cloud support: @0@'.format(get_option('cloudproviders')),
  '    Colord support: @0@'.format(get_option('colord')),
  '          Profiler: @0@'.format(get_option('profiler')),
  '     Introspection: @0@'.format(get_option('introspection')),
  '     Documentation: @0@'.format(get_option('gtk_doc')),
  '         Man pages: @0@'.format(get_option('man-pages')),
  '       Build tests: @0@'.format(get_option('build-tests')),
  '     Install tests: @0@'.format(get_option('install-tests')),
  '             Demos: @0@'.format(get_option('demos')),
  '          Examples: @0@'.format(get_option('build-examples')),
  'Directories:',
  '            prefix: @0@'.format(gtk_prefix),
  '        includedir: @0@'.format(gtk_includedir),
  '            libdir: @0@'.format(gtk_libdir),
  '           datadir: @0@'.format(gtk_datadir),
  '------',
  ''
]

message('\n'.join(summary))<|MERGE_RESOLUTION|>--- conflicted
+++ resolved
@@ -335,36 +335,6 @@
 require_pangoft2 = wayland_enabled or x11_enabled
 pangoft_dep    = dependency('pangoft2', required: false)
 
-<<<<<<< HEAD
-if pangoft_dep.found()
-  # Need at least 2.7.1 for FT_Get_Var_Design_Coordinates()
-  # We get the dependency itself from pango, but pango doesn't care
-  # about ft2 version, so an extra check is needed.
-  ft2_dep      = dependency('freetype2', version: '>= 2.7.1', required: require_pangoft2, fallback: ['freetype2', 'freetype_dep'])
-
-  # Fallback case: Look for the FreeType2 headers and library manually when its .pc
-  # file is not available, such as on Visual Studio
-  if not ft2_dep.found()
-    ft2lib = ft2_dep
-    if cc.has_header('ft2build.h')
-      ft2_libnames = ['freetype', 'freetypemt']
-      foreach lib: ft2_libnames
-        if not ft2_dep.found()
-          ft2lib = cc.find_library(lib)
-          # If the FreeType2 library is found, check for FT_Get_Var_Design_Coordinates()
-          if ft2lib.found()
-            if cc.has_function('FT_Get_Var_Design_Coordinates', dependencies: ft2lib)
-              ft2_dep = ft2lib
-            endif
-          endif
-        endif
-      endforeach
-    endif
-  endif
-endif
-
-=======
->>>>>>> ab407ba5
 if require_pangoft2
   pangoft_dep    = dependency('pangoft2', fallback : ['pango', 'libpangoft2_dep'])
 endif
